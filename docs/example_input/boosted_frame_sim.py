"""
This is a typical input script that runs a simulation of
laser-wakefield acceleration using FBPIC.

Usage
-----
- Modify the parameters below to suit your needs
- Type "python -i boosted_frame_sim.py" in a terminal
- When the simulation finishes, the python session will *not* quit.
    Therefore the simulation can be continued by running sim.step()

Help
----
All the structures implemented in FBPIC are internally documented.
Enter "print(fbpic_object.__doc__)" to have access to this documentation,
where fbpic_object is any of the objects or function of FBPIC.
"""

# -------
# Imports
# -------
import numpy as np
from scipy.constants import c
# Import the relevant structures in FBPIC
from fbpic.main import Simulation
from fbpic.lpa_utils.laser import add_laser
from fbpic.lpa_utils.bunch import add_elec_bunch
from fbpic.lpa_utils.boosted_frame import BoostConverter
from fbpic.openpmd_diag import FieldDiagnostic, ParticleDiagnostic, \
                  BoostedFieldDiagnostic, BoostedParticleDiagnostic
# ----------
# Parameters
# ----------
use_cuda = True

# The simulation box
Nz = 1600        # Number of gridpoints along z
zmax = 0.e-6     # Length of the box along z (meters)
zmin = -80.e-6
Nr = 75          # Number of gridpoints along r
rmax = 150.e-6   # Length of the box along r (meters)
Nm = 2           # Number of modes used
n_guard = 40     # Number of guard cells
exchange_period = 10
# The simulation timestep
dt = (zmax-zmin)/Nz/c   # Timestep (seconds)
N_step = 101     # Number of iterations to perform
                 # (increase this number for a real simulation)

# Boosted frame
gamma_boost = 15.
boost = BoostConverter(gamma_boost)

# The laser (conversion to boosted frame is done inside 'add_laser')
a0 = 2.          # Laser amplitude
w0 = 50.e-6      # Laser waist
ctau = 9.e-6     # Laser duration
z0 = -20.e-6     # Laser centroid
zfoc = 0.e-6     # Focal position
lambda0 = 0.8e-6 # Laser wavelength

# The density profile
w_matched = 50.e-6
ramp_up = 5.e-3
plateau = 8.e-2
ramp_down = 5.e-3

# The particles of the plasma
p_zmin = 0.e-6   # Position of the beginning of the plasma (meters)
p_zmax = ramp_up + plateau + ramp_down
p_rmin = 0.      # Minimal radial position of the plasma (meters)
p_rmax = 100.e-6 # Maximal radial position of the plasma (meters)
n_e = 1.e24      # The density in the labframe (electrons.meters^-3)
p_nz = 2         # Number of particles per cell along z
p_nr = 2         # Number of particles per cell along r
p_nt = 6         # Number of particles per cell along theta
uz_m = 0.        # Initial momentum of the electrons in the lab frame

# Density profile
# Convert parameters to boosted frame
# (NB: the density is converted inside the Simulation object)
ramp_up, plateau, ramp_down = \
    boost.static_length( [ ramp_up, plateau, ramp_down ] )
# Relative change divided by w_matched^2 that allows guiding
rel_delta_n_over_w2 = 1./( np.pi * 2.81e-15 * w_matched**4 * n_e )
# Define the density function
def dens_func( z, r ):
    """
    User-defined function: density profile of the plasma

    It should return the relative density with respect to n_plasma,
    at the position x, y, z (i.e. return a number between 0 and 1)

    Parameters
    ----------
    z, r: 1darrays of floats
        Arrays with one element per macroparticle
    Returns
    -------
    n : 1d array of floats
        Array of relative density, with one element per macroparticles
    """
    # Allocate relative density
    n = np.ones_like(z)
    # Make ramp up
    inv_ramp_up = 1./ramp_up
    n = np.where( z<ramp_up, z*inv_ramp_up, n )
    # Make ramp down
    inv_ramp_down = 1./ramp_down
    n = np.where( (z >= ramp_up+plateau) & (z < ramp_up+plateau+ramp_down),
              - (z - (ramp_up+plateau+ramp_down) )*inv_ramp_down, n )
    # Add transverse guiding parabolic profile
    n = n * ( 1. + rel_delta_n_over_w2 * r**2 )
    return(n)

# The bunch
bunch_zmin = z0 - 27.e-6
bunch_zmax = bunch_zmin + 4.e-6
bunch_rmax = 10.e-6
bunch_gamma = 400.
bunch_n = 5.e23
# Convert parameters to boosted frame
bunch_beta = np.sqrt( 1. - 1./bunch_gamma**2 )
bunch_zmin, bunch_zmax = \
    boost.copropag_length( [ bunch_zmin, bunch_zmax ], beta_object=bunch_beta )
bunch_n, = boost.copropag_density( [bunch_n], beta_object=bunch_beta )
bunch_gamma, = boost.gamma( [bunch_gamma] )

# The moving window (moves with the group velocity in a plasma)
v_window = c*( 1 - 0.5*n_e/1.75e27 )
# Convert parameter to boosted frame
v_window, = boost.velocity( [ v_window ] )

# The diagnostics
diag_period = 50        # Period of the diagnostics in number of timesteps
# Whether to write the fields in the lab frame
Ntot_snapshot_lab = 25
dt_snapshot_lab = (zmax-zmin)/c

# ---------------------------
# Carrying out the simulation
# ---------------------------
<<<<<<< HEAD

# Initialize the simulation object
sim = Simulation( Nz, zmax, Nr, rmax, Nm, dt,
    p_zmin, p_zmax, p_rmin, p_rmax, p_nz, p_nr, p_nt, n_e,
    dens_func=dens_func, zmin=zmin, initialize_ions=True,
    v_comoving=-0.999*c, use_galilean=False,
    n_guard=n_guard, exchange_period=exchange_period,
    gamma_boost=gamma_boost, boundaries='open', use_cuda=use_cuda )

# Add an electron bunch
add_elec_bunch( sim, bunch_gamma, bunch_n, bunch_zmin,
=======
# NB: The code below is only executed when running the script,
# (`python -i boosted_frame_sim.py`), but not when importing it.
if __name__ == '__main__':

    # Initialize the simulation object
    sim = Simulation( Nz, zmax, Nr, rmax, Nm, dt,
        p_zmin, p_zmax, p_rmin, p_rmax, p_nz, p_nr, p_nt, n_e,
        dens_func=dens_func, zmin=zmin, initialize_ions=True,
        # v_comoving=-0.9999*c, use_galilean=False,
        n_guard=n_guard, exchange_period=exchange_period,
        gamma_boost=gamma_boost, boundaries='open', use_cuda=use_cuda )
    
    # Add an electron bunch
    add_elec_bunch( sim, bunch_gamma, bunch_n, bunch_zmin,
>>>>>>> ef8adcce
                bunch_zmax, 0, bunch_rmax )

    # Add a laser to the fields of the simulation
    add_laser( sim, a0, w0, ctau, z0, lambda0=lambda0,
           zf=zfoc, gamma_boost=gamma_boost )

    # Configure the moving window
    sim.set_moving_window( v=v_window, gamma_boost=gamma_boost )

    # Add a field diagnostic
    sim.diags = [ FieldDiagnostic(diag_period, sim.fld, sim.comm ),
                ParticleDiagnostic(diag_period,
                    {"electrons":sim.ptcl[0], "bunch":sim.ptcl[2]}, sim.comm),
                BoostedFieldDiagnostic( zmin, zmax, c,
                    dt_snapshot_lab, Ntot_snapshot_lab, gamma_boost,
                    period=diag_period, fldobject=sim.fld, comm=sim.comm),
                BoostedParticleDiagnostic( zmin, zmax, c, dt_snapshot_lab,
                    Ntot_snapshot_lab, gamma_boost, diag_period, sim.fld, 
                    select={'uz':[0.,None]}, species={'electrons':sim.ptcl[0]})
                    ]

    ### Run the simulation
    print('\n Performing %d PIC cycles' % N_step)
    sim.step( N_step, use_true_rho=True )
    print('')<|MERGE_RESOLUTION|>--- conflicted
+++ resolved
@@ -140,19 +140,6 @@
 # ---------------------------
 # Carrying out the simulation
 # ---------------------------
-<<<<<<< HEAD
-
-# Initialize the simulation object
-sim = Simulation( Nz, zmax, Nr, rmax, Nm, dt,
-    p_zmin, p_zmax, p_rmin, p_rmax, p_nz, p_nr, p_nt, n_e,
-    dens_func=dens_func, zmin=zmin, initialize_ions=True,
-    v_comoving=-0.999*c, use_galilean=False,
-    n_guard=n_guard, exchange_period=exchange_period,
-    gamma_boost=gamma_boost, boundaries='open', use_cuda=use_cuda )
-
-# Add an electron bunch
-add_elec_bunch( sim, bunch_gamma, bunch_n, bunch_zmin,
-=======
 # NB: The code below is only executed when running the script,
 # (`python -i boosted_frame_sim.py`), but not when importing it.
 if __name__ == '__main__':
@@ -161,13 +148,12 @@
     sim = Simulation( Nz, zmax, Nr, rmax, Nm, dt,
         p_zmin, p_zmax, p_rmin, p_rmax, p_nz, p_nr, p_nt, n_e,
         dens_func=dens_func, zmin=zmin, initialize_ions=True,
-        # v_comoving=-0.9999*c, use_galilean=False,
+        v_comoving=-0.9999*c, use_galilean=False,
         n_guard=n_guard, exchange_period=exchange_period,
         gamma_boost=gamma_boost, boundaries='open', use_cuda=use_cuda )
     
     # Add an electron bunch
     add_elec_bunch( sim, bunch_gamma, bunch_n, bunch_zmin,
->>>>>>> ef8adcce
                 bunch_zmax, 0, bunch_rmax )
 
     # Add a laser to the fields of the simulation
