--- conflicted
+++ resolved
@@ -26,11 +26,7 @@
 # The simulation timestep                                              
 dt = zmax/Nz/c   # Timestep (seconds)                                           
 N_step = 300     # Number of iterations to perform
-<<<<<<< HEAD
-N_show = 30      # Number of timestep between every plot
-=======
 N_show = 300     # Number of timestep between every plot
->>>>>>> c0fc9748
 
 # The particles
 gamma0 = 25.
@@ -45,19 +41,6 @@
 
 # Initialize the simulation object
 sim = Simulation( Nz, zmax, Nr, rmax, Nm, dt,
-<<<<<<< HEAD
-    p_zmin, p_zmax, p_rmin, p_rmax, p_nz, p_nr, p_nt, n_e, 
-    n_order=n_order, v_galilean = -0.999999999999*c )
-
-# Configure the moving window
-#sim.moving_win = MovingWindow( sim.fld.interp[0],
-#                               ncells_damp=2,
-#                               ncells_zero=2 )
-
-# Suppress the particles that were intialized by default and add the bunch
-sim.ptcl = [ ]
-add_elec_bunch( sim, gamma0, n_e, p_zmin, p_zmax, p_rmin, p_rmax, direction = 'forward' )
-=======
     p_zmin, p_zmax, p_rmin, p_rmax, p_nz, p_nr, p_nt, n_e, n_order=n_order )
 
 # Configure the moving window
@@ -69,12 +52,10 @@
 sim.ptcl = [ ]
 add_elec_bunch( sim, gamma0, n_e, p_zmin, p_zmax, p_rmin, p_rmax )
 
->>>>>>> c0fc9748
 
 # Show the initial fields
 plt.figure(0)
 sim.fld.interp[0].show('Ez')
-plt.scatter(sim.ptcl[0].z*1e6, np.sqrt(sim.ptcl[0].x**2+sim.ptcl[0].y**2)*1e6)
 plt.figure(1)
 sim.fld.interp[0].show('Er')
 plt.show()
@@ -82,19 +63,11 @@
 
 # Carry out the simulation
 for k in range(N_step/N_show) :
-<<<<<<< HEAD
-    sim.step(N_show, correct_currents=False, moving_window = False)
-=======
     sim.step(N_show)
->>>>>>> c0fc9748
 
     plt.figure(0)
     plt.clf()
     sim.fld.interp[0].show('Ez')
-<<<<<<< HEAD
-    plt.scatter(sim.ptcl[0].z*1e6, np.sqrt(sim.ptcl[0].x**2+sim.ptcl[0].y**2)*1e6)
-=======
->>>>>>> c0fc9748
     plt.figure(1)
     plt.clf()
     sim.fld.interp[0].show('Er')
