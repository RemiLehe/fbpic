"""
This is file tests the whole PIC-Cycle by simulating a 
linear, laser-driven plasma wakefield and comparing
it to the analytical solution.

Usage :
-----
from the top-level directory of FBPIC run
$ python tests/test_linear_wakefield.py
"""
import numpy as np
import matplotlib.pyplot as plt
from scipy.constants import c, e, m_e, epsilon_0
from scipy.integrate import quad
# Import the relevant structures in FBPIC
from fbpic.main import Simulation
from fbpic.lpa_utils import add_laser
from fbpic.moving_window import MovingWindow

# ---------------------------
# Analytical solution
# ---------------------------

# Laser field
def a2( xi, r ) :
    """Average of a^2 ; envelope of the intensity of the laser"""
    return( 0.5*a0**2*np.exp( -2*(xi + z0)**2/ctau**2 )*np.exp(-2*r**2/w0**2) )

def kernel_Ez( xi0, xi, r) :
    """Integration kernel for Ez"""
    return( m_e*c**2/e * kp**2/2 * np.cos( kp*(xi-xi0) )*a2( xi0, r ) )

def kernel_Er( xi0, xi, r) :
    """Integration kernel for Er"""
    return( m_e*c**2/e * 2*kp*r/w0**2 * np.sin( kp*(xi-xi0) )*a2( xi0, r ) )

def Ez( z, r, t) :
    """
    Get the 2d Ez field
    
    Parameters
    ----------
    z : 1darray
    t, r : float
    """
    Nz = len(z)
    Nr = len(r)

    ez = np.zeros((Nz, Nr))
    for iz in xrange(Nz) :
        for ir in xrange(Nr) :
          ez[iz, ir] = quad( kernel_Ez, -zmax, -z[iz]+c*t, 
            args = ( -z[iz]+c*t, r[ir] ), limit=30 )[0]
    return( ez )

def Er( z, r, t) :
    """
    Get the 2d Ez field
    
    Parameters
    ----------
    z : 1darray
    t, r : float
    """
    Nz = len(z)
    Nr = len(r)

    er = np.zeros((Nz, Nr))
    for iz in xrange(Nz) :
        for ir in xrange(Nr) :
          er[iz, ir] = quad( kernel_Er, -zmax, -z[iz]+c*t, 
            args = ( -z[iz]+c*t, r[ir] ), limit=200 )[0]
    return( er )

# ---------------------------
# Comparison plots
# ---------------------------

def compare_wakefields(Ez_analytic, Er_analytic, grid):
    """
    Draws a series of plots to compare the analytical and theoretical results
    """
    # Get extent from grid object
    extent = np.array([ grid.zmin-0.5*grid.dz, grid.zmax+0.5*grid.dz,
                        -0.5*grid.dr, grid.rmax + 0.5*grid.dr ])
    # Rescale extent to microns
    extent = extent/1.e-6

    # Create figure
    plt.figure(figsize=(8,7))

    plt.suptitle('Analytical vs. PIC Simulation for Ez and Er')

    # Plot analytic Ez in 2D
    plt.subplot(321)
    plt.imshow(Ez_analytic[:,::-1].T, extent = extent, 
        aspect='auto', interpolation='nearest')
    plt.xlabel('z')
    plt.ylabel('r')
    cb = plt.colorbar()
    cb.set_label('Ez')
    plt.title('Analytical Ez')

    # Plot analytic Er in 2D
    plt.subplot(322)
    plt.imshow(Er_analytic[:,::-1].T, extent = extent, 
        aspect='auto', interpolation='nearest')
    plt.xlabel('z')
    plt.ylabel('r')
    cb = plt.colorbar()
    plt.title('Analytical Er')

    # Plot simulated Ez in 2D
    plt.subplot(323)
    plt.imshow(grid.Ez[:,::-1].real.T, extent = extent, 
        aspect='auto', interpolation='nearest')
    plt.xlabel('z')
    plt.ylabel('r')
    cb = plt.colorbar()
    cb.set_label('Ez')
    plt.title('Simulated Ez')

    # Plot simulated Er in 2D
    plt.subplot(324)
    plt.imshow(grid.Er[:,::-1].real.T, extent = extent, 
        aspect='auto', interpolation='nearest')
    plt.xlabel('z')
    plt.ylabel('r')
    cb = plt.colorbar()
    cb.set_label('Er')
    plt.title('Simulated Er')

    # Get z
    z = grid.z

    # Plot lineouts of Ez (simulation and analytical solution)
    plt.subplot(325)
    plt.plot(1.e6*z, grid.Ez[:,0].real, 
        color = 'b', label = 'Simulation')
    plt.plot(1.e6*z, Ez_analytic[:,0], color = 'r', label = 'Analytical')
    plt.xlabel('z')
    plt.ylabel('Ez')
    plt.legend(loc=0)
    plt.title('PIC vs. Analytical - On-axis lineout of Ez')

    # Plot lineouts of Er (simulation and analytical solution)
    plt.subplot(326)
    plt.plot(1.e6*z, grid.Er[:,5].real, 
        color = 'b', label = 'Simulation')
    plt.plot(1.e6*z, Er_analytic[:,5], color = 'r', label = 'Analytical')
    plt.xlabel('z')
    plt.ylabel('Er')
    plt.legend(loc=0)
    plt.title('PIC vs. Analytical - Off-axis lineout of Er')

    # Show plots
    plt.show()


# ---------------------------
# Setup simulation & parameters
# ---------------------------

use_cuda = True
    
# The simulation box
Nz = 800         # Number of gridpoints along z
zmax = 40.e-6    # Length of the box along z (meters)
Nr = 60          # Number of gridpoints along r
rmax = 60.e-6    # Length of the box along r (meters)
Nm = 2           # Number of modes used
# The simulation timestep
dt = zmax/Nz/c   # Timestep (seconds)
# The number of steps
N_step = 1500

# The particles
p_zmin = 39.e-6  # Position of the beginning of the plasma (meters)
p_zmax = 41.e-6  # Position of the end of the plasma (meters)
p_rmin = 0.      # Minimal radial position of the plasma (meters)
p_rmax = 50.e-6  # Maximal radial position of the plasma (meters)
n_e = 8.e24      # Density (electrons.meters^-3)
p_nz = 2         # Number of particles per cell along z
p_nr = 2         # Number of particles per cell along r
p_nt = 4         # Number of particles per cell along theta

# The laser
a0 = 0.01        # Laser amplitude
w0 = 20.e-6       # Laser waist
ctau = 6.e-6     # Laser duration
z0 = 27.e-6      # Laser centroid

# Plasma and laser wavenumber
kp = 1./c * np.sqrt( n_e * e**2 / (m_e * epsilon_0) )
k0 = 2*np.pi/0.8e-6

# The moving window
v_window = c       # Speed of the window
ncells_zero = 30   # Number of cells over which the field is set to 0
# at the left end of the simulation box
ncells_damp = 30   # Number of cells over which the field is damped,
# at the left of the simulation box, after ncells_zero
# in order to prevent it from wrapping around.
mw_period = 10     # How many steps to wait until moving the window 

# Initialize the simulation object
sim = Simulation( Nz, zmax, Nr, rmax, Nm, dt,
                  p_zmin, p_zmax, p_rmin, p_rmax, p_nz, p_nr, p_nt, n_e,
                  use_cuda=use_cuda ) 

# Add a laser to the fields of the simulation
add_laser( sim.fld, a0, w0, ctau, z0 )
    
<<<<<<< HEAD
# Configure the moving window
sim.moving_win = MovingWindow( ncells_damp=ncells_damp,
                               ncells_zero=ncells_zero,
                               period=mw_period )


def compare_fields(sim) :
    """
    Compare the fields with the analytical solution
    """
    # Get arrays that span the grid
=======
    # The simulation box
    Nz = 801         # Number of gridpoints along z
    zmax = 40.e-6    # Length of the box along z (meters)
    Nr = 120         # Number of gridpoints along r
    rmax = 60.e-6    # Length of the box along r (meters)
    Nm = 2           # Number of modes used
    n_order = -1     # Order of the stencil in z
    # The simulation timestep
    dt = zmax/Nz/c   # Timestep (seconds)

    # The particles
    p_zmin = 39.e-6  # Position of the beginning of the plasma (meters)
    p_zmax = 41.e-6  # Position of the end of the plasma (meters)
    p_rmin = 0.      # Minimal radial position of the plasma (meters)
    p_rmax = 50.e-6  # Maximal radial position of the plasma (meters)
    n_e = 8.e18*1.e6 # Density (electrons.meters^-3)
    p_nz = 2         # Number of particles per cell along z
    p_nr = 2         # Number of particles per cell along r
    p_nt = 4         # Number of particles per cell along theta

    # The laser
    a0 = 0.01        # Laser amplitude
    w0 = 20.e-6       # Laser waist
    ctau = 6.e-6     # Laser duration
    z0 = 27.e-6      # Laser centroid

    # Plasma and laser wavenumber
    kp = 1./c * np.sqrt( n_e * e**2 / (m_e * epsilon_0) )
    k0 = 2*np.pi/0.8e-6

    # The moving window
    v_window = c       # Speed of the window
    ncells_zero = 30   # Number of cells over which the field is set to 0
                       # at the left end of the simulation box
    ncells_damp = 30   # Number of cells over which the field is damped,
                       # at the left of the simulation box, after ncells_zero
                       # in order to prevent it from wrapping around.
    mw_period = 1      # How many steps to wait until moving the window 

    # Initialize the simulation object
    sim = Simulation( Nz, zmax, Nr, rmax, Nm, dt,
        p_zmin, p_zmax, p_rmin, p_rmax, p_nz, p_nr, p_nt, n_e,
        use_cuda=True, n_order=n_order ) 

    # Add a laser to the fields of the simulation
    add_laser( sim.fld, a0, w0, ctau, z0 )

    # Configure the moving window
    sim.moving_win = MovingWindow( sim.fld.interp[0], ncells_damp=ncells_damp,
                                   ncells_zero=ncells_zero,
                                   period=mw_period )

    # ---------------------------
    # Calculate analytical solution
    # ---------------------------

    # Get arrays than span the grid
>>>>>>> f2da8c20
    z = sim.fld.interp[0].z
    r = sim.fld.interp[0].r

    print 'Calculate analytical solution for Ez'
    ez = Ez(z - z.min(), r, 0.)
    print 'Done...'
    print ''
    
    print 'Calculate analytical solution for Er'
    er = Er(z - z.min(), r, 0.)
    print 'Done...'
    print ''

    compare_wakefields(ez, er, sim.fld.interp[0])


if __name__ == '__main__' :
    # Carry out simulation
    sim.step(N_step)

    # Plot the wakefields
    compare_fields(sim)<|MERGE_RESOLUTION|>--- conflicted
+++ resolved
@@ -87,7 +87,7 @@
     extent = extent/1.e-6
 
     # Create figure
-    plt.figure(figsize=(8,7))
+    plt.figure(figsize=(20,20))
 
     plt.suptitle('Analytical vs. PIC Simulation for Ez and Er')
 
@@ -129,9 +129,6 @@
     cb = plt.colorbar()
     cb.set_label('Er')
     plt.title('Simulated Er')
-
-    # Get z
-    z = grid.z
 
     # Plot lineouts of Ez (simulation and analytical solution)
     plt.subplot(325)
@@ -156,78 +153,18 @@
     # Show plots
     plt.show()
 
-
-# ---------------------------
-# Setup simulation & parameters
-# ---------------------------
-
-use_cuda = True
+if __name__ == '__main__' :
+
+    # ---------------------------
+    # Setup simulation & parameters
+    # ---------------------------
+
+    use_cuda = True
     
-# The simulation box
-Nz = 800         # Number of gridpoints along z
-zmax = 40.e-6    # Length of the box along z (meters)
-Nr = 60          # Number of gridpoints along r
-rmax = 60.e-6    # Length of the box along r (meters)
-Nm = 2           # Number of modes used
-# The simulation timestep
-dt = zmax/Nz/c   # Timestep (seconds)
-# The number of steps
-N_step = 1500
-
-# The particles
-p_zmin = 39.e-6  # Position of the beginning of the plasma (meters)
-p_zmax = 41.e-6  # Position of the end of the plasma (meters)
-p_rmin = 0.      # Minimal radial position of the plasma (meters)
-p_rmax = 50.e-6  # Maximal radial position of the plasma (meters)
-n_e = 8.e24      # Density (electrons.meters^-3)
-p_nz = 2         # Number of particles per cell along z
-p_nr = 2         # Number of particles per cell along r
-p_nt = 4         # Number of particles per cell along theta
-
-# The laser
-a0 = 0.01        # Laser amplitude
-w0 = 20.e-6       # Laser waist
-ctau = 6.e-6     # Laser duration
-z0 = 27.e-6      # Laser centroid
-
-# Plasma and laser wavenumber
-kp = 1./c * np.sqrt( n_e * e**2 / (m_e * epsilon_0) )
-k0 = 2*np.pi/0.8e-6
-
-# The moving window
-v_window = c       # Speed of the window
-ncells_zero = 30   # Number of cells over which the field is set to 0
-# at the left end of the simulation box
-ncells_damp = 30   # Number of cells over which the field is damped,
-# at the left of the simulation box, after ncells_zero
-# in order to prevent it from wrapping around.
-mw_period = 10     # How many steps to wait until moving the window 
-
-# Initialize the simulation object
-sim = Simulation( Nz, zmax, Nr, rmax, Nm, dt,
-                  p_zmin, p_zmax, p_rmin, p_rmax, p_nz, p_nr, p_nt, n_e,
-                  use_cuda=use_cuda ) 
-
-# Add a laser to the fields of the simulation
-add_laser( sim.fld, a0, w0, ctau, z0 )
-    
-<<<<<<< HEAD
-# Configure the moving window
-sim.moving_win = MovingWindow( ncells_damp=ncells_damp,
-                               ncells_zero=ncells_zero,
-                               period=mw_period )
-
-
-def compare_fields(sim) :
-    """
-    Compare the fields with the analytical solution
-    """
-    # Get arrays that span the grid
-=======
     # The simulation box
     Nz = 801         # Number of gridpoints along z
     zmax = 40.e-6    # Length of the box along z (meters)
-    Nr = 120         # Number of gridpoints along r
+    Nr = 60          # Number of gridpoints along r
     rmax = 60.e-6    # Length of the box along r (meters)
     Nm = 2           # Number of modes used
     n_order = -1     # Order of the stencil in z
@@ -272,7 +209,8 @@
     add_laser( sim.fld, a0, w0, ctau, z0 )
 
     # Configure the moving window
-    sim.moving_win = MovingWindow( sim.fld.interp[0], ncells_damp=ncells_damp,
+    sim.moving_win = MovingWindow( sim.fld.interp[0],
+                                   ncells_damp=ncells_damp,
                                    ncells_zero=ncells_zero,
                                    period=mw_period )
 
@@ -281,26 +219,28 @@
     # ---------------------------
 
     # Get arrays than span the grid
->>>>>>> f2da8c20
     z = sim.fld.interp[0].z
     r = sim.fld.interp[0].r
 
     print 'Calculate analytical solution for Ez'
-    ez = Ez(z - z.min(), r, 0.)
+    ez = Ez(z, r, 0.)
     print 'Done...'
     print ''
-    
+
     print 'Calculate analytical solution for Er'
-    er = Er(z - z.min(), r, 0.)
+    er = Er(z, r, 0.)
     print 'Done...'
     print ''
 
-    compare_wakefields(ez, er, sim.fld.interp[0])
-
-
-if __name__ == '__main__' :
+    # ---------------------------
     # Carry out simulation
-    sim.step(N_step)
+    # ---------------------------
+
+    # Carry out 300 PIC steps
+    print 'Calculate PIC solution for the wakefield'
+    sim.step(1500)
+    print 'Done...'
+    print ''
 
     # Plot the wakefields
-    compare_fields(sim)+    compare_wakefields(ez, er, sim.fld.interp[0])