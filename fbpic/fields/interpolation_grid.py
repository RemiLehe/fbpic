# Copyright 2018, FBPIC contributors
# Authors: Remi Lehe, Manuel Kirchen
# License: 3-Clause-BSD-LBNL
"""
This file is part of the Fourier-Bessel Particle-In-Cell code (FB-PIC)
It defines the InterpolationGrid class.
"""
import numpy as np
from numba import cuda
# Check if CUDA is available, then import CUDA functions
from fbpic.utils.cuda import cuda_installed
if cuda_installed:
    from fbpic.utils.cuda import cuda_tpb_bpg_2d
    from .cuda_methods import \
        cuda_erase_scalar, cuda_erase_vector, \
        cuda_divide_scalar_by_volume, cuda_divide_vector_by_volume

class InterpolationGrid(object) :
    """
    Contains the fields and coordinates of the spatial grid.

    Main attributes :
    - z,r : 1darrays containing the positions of the grid
    - Er, Et, Ez, Br, Bt, Bz, Jr, Jt, Jz, rho :
      2darrays containing the fields.
    """

    def __init__(self, Nz, Nr, m, zmin, zmax, rmax,
<<<<<<< HEAD
                    use_pml=False, use_cuda=False ) :
=======
                    use_pml=False, use_cuda=False ):
>>>>>>> 609e26e4
        """
        Allocates the matrices corresponding to the spatial grid

        Parameters
        ----------
        Nz, Nr : int
            The number of gridpoints in z and r

        m : int
            The index of the mode

        zmin, zmax : float (zmin, optional)
            The initial position of the left and right
            edge of the box along z

        rmax : float
            The position of the edge of the box along r

        use_pml: bool, optional
<<<<<<< HEAD
            Whether to use the Perfectly Matched Layers
=======
            Whether to allocate and use Perfectly-Matched-Layers split fields
>>>>>>> 609e26e4

        use_cuda : bool, optional
            Wether to use the GPU or not
        """
        # Register the size of the arrays
        self.Nz = Nz
        self.Nr = Nr
        self.m = m
        self.use_pml = use_pml

        # Register a few grid properties
        dr = rmax/Nr
        dz = (zmax-zmin)/Nz
        self.dr = dr
        self.dz = dz
        self.invdr = 1./dr
        self.invdz = 1./dz
        # rmin, rmax, zmin, zmax correspond to the edge of cells
        self.rmin = 0.
        self.rmax = rmax
        self.zmin = zmin
        self.zmax = zmax
        # Cell volume (assuming an evenly-spaced grid)
        r = (0.5 + np.arange(Nr))*dr
        vol = np.pi*dz*( (r+0.5*dr)**2 - (r-0.5*dr)**2 )
        # Note: No Verboncoeur-type correction required
        self.invvol = 1./vol

        # Allocate the fields arrays
        self.Er = np.zeros( (Nz, Nr), dtype='complex' )
        self.Et = np.zeros( (Nz, Nr), dtype='complex' )
        self.Ez = np.zeros( (Nz, Nr), dtype='complex' )
        self.Br = np.zeros( (Nz, Nr), dtype='complex' )
        self.Bt = np.zeros( (Nz, Nr), dtype='complex' )
        self.Bz = np.zeros( (Nz, Nr), dtype='complex' )
        self.Jr = np.zeros( (Nz, Nr), dtype='complex' )
        self.Jt = np.zeros( (Nz, Nr), dtype='complex' )
        self.Jz = np.zeros( (Nz, Nr), dtype='complex' )
        self.rho = np.zeros( (Nz, Nr), dtype='complex' )
        # Allocate the PML fields if needed
        if self.use_pml:
            self.Er_pml = np.zeros( (Nz, Nr), dtype='complex' )
            self.Et_pml = np.zeros( (Nz, Nr), dtype='complex' )
            self.Br_pml = np.zeros( (Nz, Nr), dtype='complex' )
            self.Bt_pml = np.zeros( (Nz, Nr), dtype='complex' )

        # Check whether the GPU should be used
        self.use_cuda = use_cuda

        # Replace the invvol array by an array on the GPU, when using cuda
        if self.use_cuda :
            self.d_invvol = cuda.to_device( self.invvol )

    @property
    def z(self):
        """Returns the 1d array of z, when the user queries self.z"""
        return( self.zmin + (0.5+np.arange(self.Nz))*self.dz )

    @property
    def r(self):
        """Returns the 1d array of r, when the user queries self.r"""
        return( self.rmin + (0.5+np.arange(self.Nr))*self.dr )

    def send_fields_to_gpu( self ):
        """
        Copy the fields to the GPU.

        After this function is called, the array attributes
        point to GPU arrays.
        """
        self.Er = cuda.to_device( self.Er )
        self.Et = cuda.to_device( self.Et )
        self.Ez = cuda.to_device( self.Ez )
        self.Br = cuda.to_device( self.Br )
        self.Bt = cuda.to_device( self.Bt )
        self.Bz = cuda.to_device( self.Bz )
        self.Jr = cuda.to_device( self.Jr )
        self.Jt = cuda.to_device( self.Jt )
        self.Jz = cuda.to_device( self.Jz )
        self.rho = cuda.to_device( self.rho )
        if self.use_pml:
            self.Er_pml = cuda.to_device( self.Er_pml )
            self.Et_pml = cuda.to_device( self.Et_pml )
            self.Br_pml = cuda.to_device( self.Br_pml )
            self.Bt_pml = cuda.to_device( self.Bt_pml )
<<<<<<< HEAD

=======
>>>>>>> 609e26e4

    def receive_fields_from_gpu( self ):
        """
        Receive the fields from the GPU.

        After this function is called, the array attributes
        are accessible by the CPU again.
        """
        self.Er = self.Er.copy_to_host()
        self.Et = self.Et.copy_to_host()
        self.Ez = self.Ez.copy_to_host()
        self.Br = self.Br.copy_to_host()
        self.Bt = self.Bt.copy_to_host()
        self.Bz = self.Bz.copy_to_host()
        self.Jr = self.Jr.copy_to_host()
        self.Jt = self.Jt.copy_to_host()
        self.Jz = self.Jz.copy_to_host()
        self.rho = self.rho.copy_to_host()
        if self.use_pml:
            self.Er_pml = self.Er_pml.copy_to_host()
            self.Et_pml = self.Et_pml.copy_to_host()
            self.Br_pml = self.Br_pml.copy_to_host()
            self.Bt_pml = self.Bt_pml.copy_to_host()
<<<<<<< HEAD

=======
>>>>>>> 609e26e4

    def erase( self, fieldtype ):
        """
        Sets the field `fieldtype` to zero on the interpolation grid

        Parameter
        ---------
        fieldtype : string
            A string which represents the kind of field to be erased
            (either 'E', 'B', 'J', 'rho')
        """
        if self.use_cuda:
            # Obtain the cuda grid
            dim_grid, dim_block = cuda_tpb_bpg_2d( self.Nz, self.Nr )

            # Erase the arrays on the GPU
            if fieldtype == 'rho':
                cuda_erase_scalar[dim_grid, dim_block](self.rho)
            elif fieldtype == 'J':
                cuda_erase_vector[dim_grid, dim_block](
                      self.Jr, self.Jt, self.Jz)
            elif fieldtype == 'E':
                cuda_erase_vector[dim_grid, dim_block](
                      self.Er, self.Et, self.Ez)
            elif fieldtype == 'B':
                cuda_erase_vector[dim_grid, dim_block](
                      self.Br, self.Bt, self.Bz)
            else:
                raise ValueError('Invalid string for fieldtype: %s'%fieldtype)
        else :
            # Erase the arrays on the CPU
            if fieldtype == 'rho':
                self.rho[:,:] = 0.
            elif fieldtype == 'J':
                self.Jr[:,:] = 0.
                self.Jt[:,:] = 0.
                self.Jz[:,:] = 0.
            elif fieldtype == 'E' :
                self.Er[:,:] = 0.
                self.Et[:,:] = 0.
                self.Ez[:,:] = 0.
            elif fieldtype == 'B' :
                self.Br[:,:] = 0.
                self.Bt[:,:] = 0.
                self.Bz[:,:] = 0.
            else :
                raise ValueError('Invalid string for fieldtype: %s'%fieldtype)

    def divide_by_volume( self, fieldtype ) :
        """
        Divide the field `fieldtype` in each cell by the cell volume,
        on the interpolation grid.

        This is typically done for rho and J, after the charge and
        current deposition.

        Parameter
        ---------
        fieldtype :
            A string which represents the kind of field to be divided by
            the volume (either 'rho' or 'J')
        """
        if self.use_cuda :
            # Perform division on the GPU
            dim_grid, dim_block = cuda_tpb_bpg_2d( self.Nz, self.Nr )

            if fieldtype == 'rho':
                cuda_divide_scalar_by_volume[dim_grid, dim_block](
                        self.rho, self.d_invvol )
            elif fieldtype == 'J':
                cuda_divide_vector_by_volume[dim_grid, dim_block](
                        self.Jr, self.Jt, self.Jz, self.d_invvol )
            else:
                raise ValueError('Invalid string for fieldtype: %s'%fieldtype)
        else :
            # Perform division on the CPU
            if fieldtype == 'rho':
                self.rho *= self.invvol[np.newaxis,:]
            elif fieldtype == 'J':
                self.Jr *= self.invvol[np.newaxis,:]
                self.Jt *= self.invvol[np.newaxis,:]
                self.Jz *= self.invvol[np.newaxis,:]
            else:
                raise ValueError('Invalid string for fieldtype: %s'%fieldtype)<|MERGE_RESOLUTION|>--- conflicted
+++ resolved
@@ -26,11 +26,7 @@
     """
 
     def __init__(self, Nz, Nr, m, zmin, zmax, rmax,
-<<<<<<< HEAD
-                    use_pml=False, use_cuda=False ) :
-=======
                     use_pml=False, use_cuda=False ):
->>>>>>> 609e26e4
         """
         Allocates the matrices corresponding to the spatial grid
 
@@ -50,11 +46,7 @@
             The position of the edge of the box along r
 
         use_pml: bool, optional
-<<<<<<< HEAD
-            Whether to use the Perfectly Matched Layers
-=======
             Whether to allocate and use Perfectly-Matched-Layers split fields
->>>>>>> 609e26e4
 
         use_cuda : bool, optional
             Wether to use the GPU or not
@@ -140,10 +132,6 @@
             self.Et_pml = cuda.to_device( self.Et_pml )
             self.Br_pml = cuda.to_device( self.Br_pml )
             self.Bt_pml = cuda.to_device( self.Bt_pml )
-<<<<<<< HEAD
-
-=======
->>>>>>> 609e26e4
 
     def receive_fields_from_gpu( self ):
         """
@@ -167,10 +155,6 @@
             self.Et_pml = self.Et_pml.copy_to_host()
             self.Br_pml = self.Br_pml.copy_to_host()
             self.Bt_pml = self.Bt_pml.copy_to_host()
-<<<<<<< HEAD
-
-=======
->>>>>>> 609e26e4
 
     def erase( self, fieldtype ):
         """
