--- conflicted
+++ resolved
@@ -690,12 +690,7 @@
         # - for filtering
         #   (use the true kz, so as to effectively filter the high k's)
         self.filter_array = get_filter_array( kz_true, kr, dz, dr )
-<<<<<<< HEAD
         # - for curl-free current correction
-        self.F = np.zeros( (Nz, Nr), dtype='complex' )
-=======
-        # - for current correction
->>>>>>> f5ff821a
         self.inv_k2 = 1./np.where( ( self.kz == 0 ) & (self.kr == 0),
                                    1., self.kz**2 + self.kr**2 )
         self.inv_k2[ ( self.kz == 0 ) & (self.kr == 0) ] = 0.
