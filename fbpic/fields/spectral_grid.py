# Copyright 2018, FBPIC contributors
# Authors: Remi Lehe, Manuel Kirchen
# License: 3-Clause-BSD-LBNL
"""
This file is part of the Fourier-Bessel Particle-In-Cell code (FB-PIC)
It defines the SpectralGrid class.
"""
import numpy as np
from scipy.constants import epsilon_0
from .utility_methods import get_filter_array
from .numba_methods import numba_push_eb_standard, numba_push_eb_comoving, \
    numba_push_envelope_standard, \
    numba_correct_currents_curlfree_standard, \
    numba_correct_currents_crossdeposition_standard, \
    numba_correct_currents_curlfree_comoving, \
    numba_correct_currents_crossdeposition_comoving, \
    numba_compute_grad_a, numba_push_envelope_galilean
# Check if CUDA is available, then import CUDA functions
from fbpic.utils.cuda import cuda_installed
if cuda_installed:
    from fbpic.utils.cuda import cuda_tpb_bpg_2d
    from .cuda_methods import cuda, \
    cuda_correct_currents_curlfree_standard, \
    cuda_correct_currents_crossdeposition_standard, \
    cuda_correct_currents_curlfree_comoving, \
    cuda_correct_currents_crossdeposition_comoving, \
    cuda_filter_scalar, cuda_filter_vector, \
    cuda_push_eb_standard, cuda_push_eb_comoving, cuda_push_rho, \
    cuda_push_envelope_standard, cuda_compute_grad_a, \
    cuda_push_envelope_galilean


class SpectralGrid(object) :
    """
    Contains the coordinates of the spectral grid.

    It is a base class, that both FieldSpectralGrid
    and EnvelopeSpectralGrid inherit.
    """

    def __init__(self, kz_modified, kr, m, kz_true, dz, dr,
                        use_cuda=False ) :
        """
        Allocates the matrices corresponding to the spectral grid

        Parameters
        ----------
        kz_modified : 1darray of float
            The modified wavevectors of the longitudinal, spectral grid
            (Different then kz_true in the case of a finite-stencil)

        kr : 1darray of float
            The wavevectors of the radial, spectral grid

        m : int
            The index of the mode

        kz_true : 1darray of float
            The true wavevector of the longitudinal, spectral grid
            (The actual kz that a Fourier transform would give)

        dz, dr: float
            The grid spacings (needed to calculate
            precisely the filtering function in spectral space)

        current_correction: string, optional
            The method used in order to ensure that the continuity equation
            is satisfied. Either `curl-free` or `cross-deposition`.

        use_cuda : bool, optional
            Wether to use the GPU or not
        """
        # Register the arrays and their length
        Nz = len(kz_modified)
        Nr = len(kr)
        self.Nr = Nr
        self.Nz = Nz
        self.m = m



        # Auxiliary arrays
        # - for the field solve
        #   (use the modified kz, since this corresponds to the stencil)
        self.kz, self.kr = np.meshgrid( kz_modified, kr, indexing='ij' )
        # - for filtering
        #   (use the true kz, so as to effectively filter the high k's)
        self.filter_array = get_filter_array( kz_true, kr, dz, dr )


        # Register shift factor used for shifting the fields
        # in the spectral domain when using a moving window
        self.field_shift = np.exp(1.j*kz_true*dz)

        # Check whether to use the GPU
        self.use_cuda = use_cuda

        # Transfer the auxiliary arrays on the GPU
        if self.use_cuda :
            self.d_filter_array = cuda.to_device( self.filter_array )
            self.d_kz = cuda.to_device( self.kz )
            self.d_kr = cuda.to_device( self.kr )
            self.d_field_shift = cuda.to_device( self.field_shift )






class FieldSpectralGrid(SpectralGrid):
    """
    Contains the coordinates and fields of the spectral grid.

    Main attributes:
    - kz,kr : 1darrays containing the positions of the grid
    - Ep, Em, Ez, Bp, Bm, Bz, Jp, Jm, Jz, rho_prev, rho_next :
      2darrays containing the fields.
    """


    def __init__(self, kz_modified, kr, m, kz_true, dz, dr,
                        current_correction, use_cuda=False ) :
        """
        Initialize a 'FieldSpectralGrid' object

        See the docstring of the parent class 'SpectralGrid'
        for the meaning of the different parameters.
        """
        SpectralGrid.__init__(self, kz_modified, kr, m, kz_true, dz, dr,
                        use_cuda=use_cuda )

        Nr, Nz = self.Nr, self.Nz

        # Allocate the fields arrays
        self.Ep = np.zeros( (Nz, Nr), dtype='complex' )
        self.Em = np.zeros( (Nz, Nr), dtype='complex' )
        self.Ez = np.zeros( (Nz, Nr), dtype='complex' )
        self.Bp = np.zeros( (Nz, Nr), dtype='complex' )
        self.Bm = np.zeros( (Nz, Nr), dtype='complex' )
        self.Bz = np.zeros( (Nz, Nr), dtype='complex' )
        self.Jp = np.zeros( (Nz, Nr), dtype='complex' )
        self.Jm = np.zeros( (Nz, Nr), dtype='complex' )
        self.Jz = np.zeros( (Nz, Nr), dtype='complex' )
        self.rho_prev = np.zeros( (Nz, Nr), dtype='complex' )
        self.rho_next = np.zeros( (Nz, Nr), dtype='complex' )
        if current_correction == 'cross-deposition':
            self.rho_next_z = np.zeros( (Nz, Nr), dtype='complex' )
            self.rho_next_xy = np.zeros( (Nz, Nr), dtype='complex' )

        # - for curl-free current correction
        if current_correction == 'curl-free':
            self.inv_k2 = 1./np.where( ( self.kz == 0 ) & (self.kr == 0),
                                       1., self.kz**2 + self.kr**2 )
            self.inv_k2[ ( self.kz == 0 ) & (self.kr == 0) ] = 0.

        if self.use_cuda :
            if current_correction == 'curl-free':
                self.d_inv_k2 = cuda.to_device( self.inv_k2 )

    def send_fields_to_gpu( self ):
        """
        Copy the fields to the GPU.

        After this function is called, the array attributes
        point to GPU arrays.
        """
        self.Ep = cuda.to_device( self.Ep )
        self.Em = cuda.to_device( self.Em )
        self.Ez = cuda.to_device( self.Ez )
        self.Bp = cuda.to_device( self.Bp )
        self.Bm = cuda.to_device( self.Bm )
        self.Bz = cuda.to_device( self.Bz )
        self.Jp = cuda.to_device( self.Jp )
        self.Jm = cuda.to_device( self.Jm )
        self.Jz = cuda.to_device( self.Jz )
        self.rho_prev = cuda.to_device( self.rho_prev )
        self.rho_next = cuda.to_device( self.rho_next )
        # Only when using the cross-deposition
        if hasattr( self, 'rho_next_z' ):
            self.rho_next_z = cuda.to_device( self.rho_next_z )
            self.rho_next_xy = cuda.to_device( self.rho_next_xy )

    def receive_fields_from_gpu( self ):
        """
        Receive the fields from the GPU.

        After this function is called, the array attributes
        are accessible by the CPU again.
        """
        self.Ep = self.Ep.copy_to_host()
        self.Em = self.Em.copy_to_host()
        self.Ez = self.Ez.copy_to_host()
        self.Bp = self.Bp.copy_to_host()
        self.Bm = self.Bm.copy_to_host()
        self.Bz = self.Bz.copy_to_host()
        self.Jp = self.Jp.copy_to_host()
        self.Jm = self.Jm.copy_to_host()
        self.Jz = self.Jz.copy_to_host()
        self.rho_prev = self.rho_prev.copy_to_host()
        self.rho_next = self.rho_next.copy_to_host()
        # Only when using the cross-deposition
        if hasattr( self, 'rho_next_z' ):
            self.rho_next_z = self.rho_next_z.copy_to_host()
            self.rho_next_xy = self.rho_next_xy.copy_to_host()


    def correct_currents (self, dt, ps, current_correction ):
        """
        Correct the currents so that they satisfy the
        charge conservation equation

        Parameters
        ----------
        dt: float
            Timestep of the simulation

        ps: a PSATDCoefs object
            Contains coefficients that are used in the current correction

        current_correction: string
            The type of current correction performed
        """
        # Precalculate useful coefficient
        inv_dt = 1./dt

        if self.use_cuda :
            # Obtain the cuda grid
            dim_grid, dim_block = cuda_tpb_bpg_2d( self.Nz, self.Nr)
            # Correct the currents on the GPU
            if ps.V is None:
                # With standard PSATD algorithm
                # Method: curl-free
                if current_correction == 'curl-free':
                    cuda_correct_currents_curlfree_standard \
                        [dim_grid, dim_block](
                            self.rho_prev, self.rho_next,
                            self.Jp, self.Jm, self.Jz,
                            self.d_kz, self.d_kr, self.d_inv_k2,
                            inv_dt, self.Nz, self.Nr )
                # Method: cross-deposition
                elif current_correction == 'cross-deposition':
                    cuda_correct_currents_crossdeposition_standard \
                        [dim_grid, dim_block](
                            self.rho_prev, self.rho_next,
                            self.rho_next_z, self.rho_next_xy,
                            self.Jp, self.Jm, self.Jz,
                            self.d_kz, self.d_kr, inv_dt, self.Nz, self.Nr)
            else:
                # With Galilean/comoving algorithm
                # Method: curl-free
                if current_correction == 'curl-free':
                    cuda_correct_currents_curlfree_comoving \
                        [dim_grid, dim_block](
                            self.rho_prev, self.rho_next,
                            self.Jp, self.Jm, self.Jz,
                            self.d_kz, self.d_kr, self.d_inv_k2,
                            ps.d_j_corr_coef, ps.d_T_eb, ps.d_T_cc,
                            inv_dt, self.Nz, self.Nr)
                # Method: cross-deposition
                elif current_correction == 'cross-deposition':
                    cuda_correct_currents_crossdeposition_comoving \
                        [dim_grid, dim_block](
                            self.rho_prev, self.rho_next,
                            self.rho_next_z, self.rho_next_xy,
                            self.Jp, self.Jm, self.Jz,
                            self.d_kz, self.d_kr,
                            ps.d_j_corr_coef, ps.d_T_eb, ps.d_T_cc,
                            inv_dt, self.Nz, self.Nr)
        else :
            # Correct the currents on the CPU
            if ps.V is None:
                # With standard PSATD algorithm
                # Method: curl-free
                if current_correction == 'curl-free':
                    numba_correct_currents_curlfree_standard(
                        self.rho_prev, self.rho_next,
                        self.Jp, self.Jm, self.Jz,
                        self.kz, self.kr, self.inv_k2,
                        inv_dt, self.Nz, self.Nr)
                # Method: cross-deposition
                elif current_correction == 'cross-deposition':
                    numba_correct_currents_crossdeposition_standard(
                        self.rho_prev, self.rho_next,
                        self.rho_next_z, self.rho_next_xy,
                        self.Jp, self.Jm, self.Jz,
                        self.kz, self.kr, inv_dt, self.Nz, self.Nr)
            else:
                # With Galilean/comoving algorithm
                # Method: curl-free
                if current_correction == 'curl-free':
                    numba_correct_currents_curlfree_comoving(
                        self.rho_prev, self.rho_next,
                        self.Jp, self.Jm, self.Jz,
                        self.kz, self.kr, self.inv_k2,
                        ps.j_corr_coef, ps.T_eb, ps.T_cc,
                        inv_dt, self.Nz, self.Nr)
                # Method: cross-deposition
                elif current_correction == 'cross-deposition':
                    numba_correct_currents_crossdeposition_comoving(
                        self.rho_prev, self.rho_next,
                        self.rho_next_z, self.rho_next_xy,
                        self.Jp, self.Jm, self.Jz,
                        self.kz, self.kr,
                        ps.j_corr_coef, ps.T_eb, ps.T_cc,
                        inv_dt, self.Nz, self.Nr)


    def correct_divE(self) :
        """
        Correct the electric field, so that it satisfies the equation
        div(E) - rho/epsilon_0 = 0
        """
        # Correct div(E) on the CPU

        # Calculate the intermediate variable F
        F = - self.inv_k2 * (
            - self.rho_prev/epsilon_0 \
            + 1.j*self.kz*self.Ez + self.kr*( self.Ep - self.Em ) )

        # Correct the current accordingly
        self.Ep += 0.5*self.kr*F
        self.Em += -0.5*self.kr*F
        self.Ez += -1.j*self.kz*F

    def push_eb_with(self, ps, use_true_rho=False ) :
        """
        Push the fields over one timestep, using the psatd coefficients.

        Parameters
        ----------
        ps : PsatdCoeffs object
            psatd object corresponding to the same m mode

        use_true_rho : bool, optional
            Whether to use the rho projected on the grid.
            If set to False, this will use div(E) and div(J)
            to evaluate rho and its time evolution.
            In the case use_true_rho==False, the rho projected
            on the grid is used only to correct the currents, and
            the simulation can be run without the neutralizing ions.
        """
        # Check that psatd object passed as argument is the right one
        # (i.e. corresponds to the right mode)
        assert( self.m == ps.m )

        if self.use_cuda :
            # Obtain the cuda grid
            dim_grid, dim_block = cuda_tpb_bpg_2d( self.Nz, self.Nr)
            # Push the fields on the GPU
            if ps.V is None:
                # With the standard PSATD algorithm
                cuda_push_eb_standard[dim_grid, dim_block](
                    self.Ep, self.Em, self.Ez, self.Bp, self.Bm, self.Bz,
                    self.Jp, self.Jm, self.Jz, self.rho_prev, self.rho_next,
                    ps.d_rho_prev_coef, ps.d_rho_next_coef, ps.d_j_coef,
                    ps.d_C, ps.d_S_w, self.d_kr, self.d_kz, ps.dt,
                    use_true_rho, self.Nz, self.Nr )
            else:
                # With the Galilean/comoving algorithm
                cuda_push_eb_comoving[dim_grid, dim_block](
                    self.Ep, self.Em, self.Ez, self.Bp, self.Bm, self.Bz,
                    self.Jp, self.Jm, self.Jz, self.rho_prev, self.rho_next,
                    ps.d_rho_prev_coef, ps.d_rho_next_coef, ps.d_j_coef,
                    ps.d_C, ps.d_S_w, ps.d_T_eb, ps.d_T_cc, ps.d_T_rho,
                    self.d_kr, self.d_kz, ps.dt, ps.V,
                    use_true_rho, self.Nz, self.Nr )
        else :
            # Push the fields on the CPU
            if ps.V is None:
                # With the standard PSATD algorithm
                numba_push_eb_standard(
                    self.Ep, self.Em, self.Ez, self.Bp, self.Bm, self.Bz,
                    self.Jp, self.Jm, self.Jz, self.rho_prev, self.rho_next,
                    ps.rho_prev_coef, ps.rho_next_coef, ps.j_coef,
                    ps.C, ps.S_w, self.kr, self.kz, ps.dt,
                    use_true_rho, self.Nz, self.Nr )
            else:
                # With the Galilean/comoving algorithm
                numba_push_eb_comoving(
                    self.Ep, self.Em, self.Ez, self.Bp, self.Bm, self.Bz,
                    self.Jp, self.Jm, self.Jz, self.rho_prev, self.rho_next,
                    ps.rho_prev_coef, ps.rho_next_coef, ps.j_coef,
                    ps.C, ps.S_w, ps.T_eb, ps.T_cc, ps.T_rho,
                    self.kr, self.kz, ps.dt, ps.V,
                    use_true_rho, self.Nz, self.Nr )

    def push_rho(self) :
        """
        Transfer the values of rho_next to rho_prev,
        and set rho_next to zero
        """
        if self.use_cuda :
            # Obtain the cuda grid
            dim_grid, dim_block = cuda_tpb_bpg_2d( self.Nz, self.Nr)
            # Push the fields on the GPU
            cuda_push_rho[dim_grid, dim_block](
                self.rho_prev, self.rho_next, self.Nz, self.Nr )
        else :
            # Push the fields on the CPU
            self.rho_prev[:,:] = self.rho_next[:,:]
            self.rho_next[:,:] = 0.



    def filter(self, fieldtype) :
        """
        Filter the field `fieldtype`

        Parameter
        ---------
        fieldtype : string
            A string which represents the kind of field to be filtered
            (either 'E', 'B', 'J', 'rho_next' or 'rho_prev')
        """
        if self.use_cuda :
            # Obtain the cuda grid
            dim_grid, dim_block = cuda_tpb_bpg_2d( self.Nz, self.Nr)
            # Filter fields on the GPU
            if fieldtype == 'J' :
                cuda_filter_vector[dim_grid, dim_block]( self.Jp, self.Jm,
                        self.Jz, self.d_filter_array, self.Nz, self.Nr)
            elif fieldtype == 'E' :
                cuda_filter_vector[dim_grid, dim_block]( self.Ep, self.Em,
                        self.Ez, self.d_filter_array, self.Nz, self.Nr)
            elif fieldtype == 'B' :
                cuda_filter_vector[dim_grid, dim_block]( self.Bp, self.Bm,
                        self.Bz, self.d_filter_array, self.Nz, self.Nr)
            elif fieldtype in ['rho_prev', 'rho_next',
                                'rho_next_z', 'rho_next_xy']:
                spectral_rho = getattr( self, fieldtype )
                cuda_filter_scalar[dim_grid, dim_block](
                    spectral_rho, self.d_filter_array, self.Nz, self.Nr )
            else :
                raise ValueError('Invalid string for fieldtype: %s'%fieldtype)
        else :
            # Filter fields on the CPU
            if fieldtype == 'J':
                self.Jp = self.Jp * self.filter_array
                self.Jm = self.Jm * self.filter_array
                self.Jz = self.Jz * self.filter_array
            elif fieldtype == 'E':
                self.Ep = self.Ep * self.filter_array
                self.Em = self.Em * self.filter_array
                self.Ez = self.Ez * self.filter_array
            elif fieldtype == 'B':
                self.Bp = self.Bp * self.filter_array
                self.Bm = self.Bm * self.filter_array
                self.Bz = self.Bz * self.filter_array
            elif fieldtype in ['rho_prev', 'rho_next',
                                'rho_next_z', 'rho_next_xy']:
                spectral_rho = getattr( self, fieldtype )
                spectral_rho *= self.filter_array
            else :
                raise ValueError('Invalid string for fieldtype: %s'%fieldtype)




class EnvelopeSpectralGrid(SpectralGrid):
    """
    Contains the coordinates and envelope of the spectral grid.

    Main attributes:
    - kz,kr : 1darrays containing the positions of the grid
    - a, a_old:
      2darrays containing the envelope amplitude.
    """

    def __init__(self, kz_modified, kr, m, kz_true, dz, dr,
                        use_cuda=False ) :
        """
        Initialize a 'EnvelopeSpectralGrid' object

        See the docstring of the parent class 'SpectralGrid'
        for the meaning of the different parameters.
        """

        SpectralGrid.__init__(self, kz_modified, kr, m, kz_true, dz, dr,
                        use_cuda= use_cuda )
        Nr, Nz = self.Nr, self.Nz
        self.a  = np.zeros( (Nz, Nr), dtype='complex' )
        self.a_old  = np.zeros( (Nz, Nr), dtype='complex' )
        self.grad_a_p  = np.zeros( (Nz, Nr), dtype='complex' )
        self.grad_a_m  = np.zeros( (Nz, Nr), dtype='complex' )
        self.grad_a_z  = np.zeros( (Nz, Nr), dtype='complex' )
        self.chi_a = np.zeros( (Nz, Nr), dtype='complex')


    def push_envelope_with(self, ps):

        """
        Push the a and a_old envelope fields over one timestep,
        using the psatd coefficients.

        WARNING: currently only implemented for non-comoving simulations,
        with only CPU usage

        Parameters
        ----------
        ps : PsatdCoeffs object
            psatd object corresponding to the same m mode
        """
        #assert (ps.V is None or ps.V == 0)
        assert( abs(self.m) == ps.m )

        if self.use_cuda :
            # Obtain the cuda grid
            dim_grid, dim_block = cuda_tpb_bpg_2d( self.Nz, self.Nr)
            # Push the fields on the GPU
            if ps.V is None or ps.V == 0:
                cuda_push_envelope_standard[dim_grid, dim_block](
                                        self.a, self.a_old, self.chi_a,
<<<<<<< HEAD
                                        ps.C_w_1_env,
=======
>>>>>>> 3e86beff
                                        ps.d_C_w_tot_env, ps.A_coef,
                                        ps.d_chi_coef,
                                        self.Nz, self.Nr )
            else:
                assert ps.use_galilean
                cuda_push_envelope_galilean[dim_grid, dim_block](
                                        self.a, self.a_old, self.chi_a,
                                        ps.d_C_w_1_env,
                                        ps.d_C_w_tot_env, ps.d_A_coef,
                                        ps.d_w_transform_2,
                                        self.Nz, self.Nr )

        else:
<<<<<<< HEAD
            if ps.V is None or ps.V == 0:
                numba_push_envelope_standard(self.a, self.a_old, self.chi_a,
                                    ps.C_w_1_env, ps.C_w_tot_env,
                                    ps.A_coef, ps.w_transform_2,
                                    self.Nz, self.Nr)
            else:
                assert ps.use_galilean
                numba_push_envelope_galilean(self.a, self.a_old, self.chi_a,
                                    ps.C_w_1_env, ps.C_w_tot_env,
                                    ps.A_coef, ps.w_transform_2,
=======
            numba_push_envelope_standard(self.a, self.a_old, self.chi_a,
                                    ps.C_w_tot_env,
                                    ps.A_coef, ps.chi_coef,
>>>>>>> 3e86beff
                                    self.Nz, self.Nr)

    def compute_grad_a(self):
        """
        Compute the diffent grad_a scalars in spectral space from the a fields

        After this function is called, grad_a fields are located in the same
        time as the a field that is registered currently.
        """

        if self.use_cuda :
            # Obtain the cuda grid
            dim_grid, dim_block = cuda_tpb_bpg_2d( self.Nz, self.Nr)
            cuda_compute_grad_a[dim_grid, dim_block](self.a,
                                        self.grad_a_p, self.grad_a_m,
                                        self.grad_a_z, self.d_kr, self.d_kz,
                                        self.Nz, self.Nr )

        else:
            # Compute the new grad_a on CPU
            numba_compute_grad_a(self.a, self.grad_a_p, self.grad_a_m,
                            self.grad_a_z, self.kr, self.kz, self.Nz, self.Nr)


    def send_fields_to_gpu( self ):
        """
        Copy the envelope to the GPU.

        After this function is called, the array attributes
        point to GPU arrays.
        """
        self.a = cuda.to_device( self.a )
        self.a_old = cuda.to_device( self.a_old )
        self.grad_a_p  = cuda.to_device( self.grad_a_p )
        self.grad_a_m  = cuda.to_device( self.grad_a_m )
        self.grad_a_z  = cuda.to_device( self.grad_a_z )
        self.chi_a = cuda.to_device(self.chi_a)

    def receive_fields_from_gpu( self ):
        """
        Receive the envelope from the GPU.

        After this function is called, the array attributes
        are accessible by the CPU again.
        """
        self.a = self.a.copy_to_host()
        self.a_old = self.a_old.copy_to_host()
        self.grad_a_p  = self.grad_a_p.copy_to_host()
        self.grad_a_m  = self.grad_a_m.copy_to_host()
        self.grad_a_z  = self.grad_a_z.copy_to_host()
        self.chi_a = self.chi_a.copy_to_host()

    def filter(self, fieldtype) :
        """
        Filter the field `fieldtype`

        Parameter
        ---------
        fieldtype : string
            A string which represents the kind of field to be filtered
            ('chi_a' in this class')
        """
        if self.use_cuda :
            # Obtain the cuda grid
            dim_grid, dim_block = cuda_tpb_bpg_2d( self.Nz, self.Nr)
            if fieldtype == 'chi_a':
                cuda_filter_scalar[dim_grid, dim_block](
                    self.chi_a, self.d_filter_array, self.Nz, self.Nr )
            else :
                raise ValueError('Invalid string for fieldtype: %s'%fieldtype)
        else :
            # Filter fields on the CPU
            if fieldtype == 'chi_a':
                self.chi_a *= self.filter_array
            else :
                raise ValueError('Invalid string for fieldtype: %s'%fieldtype)<|MERGE_RESOLUTION|>--- conflicted
+++ resolved
@@ -510,10 +510,6 @@
             if ps.V is None or ps.V == 0:
                 cuda_push_envelope_standard[dim_grid, dim_block](
                                         self.a, self.a_old, self.chi_a,
-<<<<<<< HEAD
-                                        ps.C_w_1_env,
-=======
->>>>>>> 3e86beff
                                         ps.d_C_w_tot_env, ps.A_coef,
                                         ps.d_chi_coef,
                                         self.Nz, self.Nr )
@@ -521,28 +517,19 @@
                 assert ps.use_galilean
                 cuda_push_envelope_galilean[dim_grid, dim_block](
                                         self.a, self.a_old, self.chi_a,
-                                        ps.d_C_w_1_env,
                                         ps.d_C_w_tot_env, ps.d_A_coef,
-                                        ps.d_w_transform_2,
+                                        ps.d_chi_coef,
                                         self.Nz, self.Nr )
 
         else:
-<<<<<<< HEAD
             if ps.V is None or ps.V == 0:
                 numba_push_envelope_standard(self.a, self.a_old, self.chi_a,
-                                    ps.C_w_1_env, ps.C_w_tot_env,
-                                    ps.A_coef, ps.w_transform_2,
+                                    ps.C_w_tot_env, ps.A_coef, ps.chi_coef,
                                     self.Nz, self.Nr)
             else:
                 assert ps.use_galilean
                 numba_push_envelope_galilean(self.a, self.a_old, self.chi_a,
-                                    ps.C_w_1_env, ps.C_w_tot_env,
-                                    ps.A_coef, ps.w_transform_2,
-=======
-            numba_push_envelope_standard(self.a, self.a_old, self.chi_a,
-                                    ps.C_w_tot_env,
-                                    ps.A_coef, ps.chi_coef,
->>>>>>> 3e86beff
+                                    ps.C_w_tot_env, ps.A_coef, ps.chi_coef,
                                     self.Nz, self.Nr)
 
     def compute_grad_a(self):
