--- conflicted
+++ resolved
@@ -48,11 +48,7 @@
 
     def __init__(self, q, m, n, Npz, zmin, zmax,
                     Npr, rmin, rmax, Nptheta, dt,
-<<<<<<< HEAD
                     v_galilean = 0., dens_func=None,
-=======
-                    dens_func=None,
->>>>>>> c0fc9748
                     ux_m=0., uy_m=0., uz_m=0.,
                     ux_th=0., uy_th=0., uz_th=0.,
                     continuous_injection=True,
@@ -97,12 +93,6 @@
         ux_m, uy_m, uz_m: floats (dimensionless), optional
            Normalized mean momenta of the injected particles in each direction
 
-<<<<<<< HEAD
-=======
-        ux_m, uy_m, uz_m: floats (dimensionless), optional
-           Normalized mean momenta of the injected particles in each direction
-
->>>>>>> c0fc9748
         ux_th, uy_th, uz_th: floats (dimensionless), optional
            Normalized thermal momenta in each direction
            
@@ -161,12 +151,8 @@
         self.Nptheta = Nptheta
         self.dens_func = dens_func
         self.continuous_injection = continuous_injection
-<<<<<<< HEAD
         self.v_galilean = v_galilean
 
-=======
-        
->>>>>>> c0fc9748
         # Initialize the momenta
         self.uz = uz_m * np.ones(Ntot) + uz_th * np.random.normal(size=Ntot)
         self.ux = ux_m * np.ones(Ntot) + ux_th * np.random.normal(size=Ntot)
