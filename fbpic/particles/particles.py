# Copyright 2016, FBPIC contributors
# Authors: Remi Lehe, Manuel Kirchen, Kevin Peters
# License: 3-Clause-BSD-LBNL
"""
This file is part of the Fourier-Bessel Particle-In-Cell code (FB-PIC)
It defines the structure and methods associated with the particles.
"""
import numpy as np
from scipy.constants import c, e
from .ionization import Ionizer
from .tracking import ParticleTracker

# Load the utility methods
from .utility_methods import weights, unalign_angles
# Load the numba routines
from .numba_methods import push_p_numba, push_p_ioniz_numba, push_x_numba, \
        gather_field_numba, deposit_field_numba

# If accelerate is installed, it potentially allows to use a GPU
try :
    from fbpic.cuda_utils import cuda, cuda_tpb_bpg_1d, cuda_tpb_bpg_2d
<<<<<<< HEAD
    from .cuda_methods import push_p_gpu, push_p_ioniz_gpu, push_x_gpu, \
        gather_field_gpu, deposit_rho_gpu, deposit_J_gpu, \
=======
    from .cuda_methods import push_p_gpu, push_x_gpu, \
        gather_field_gpu_linear, gather_field_gpu_cubic, \
>>>>>>> 69b1190e
        write_sorting_buffer, cuda_deposition_arrays, \
        get_cell_idx_per_particle, sort_particles_per_cell, \
        reset_prefix_sum, incl_prefix_sum
    from .cuda_deposition.cubic import deposit_rho_gpu_cubic, \
        deposit_J_gpu_cubic
    from .cuda_deposition.linear import deposit_rho_gpu_linear, \
        deposit_J_gpu_linear
    from .cuda_deposition.linear_non_atomic import deposit_rho_gpu, \
        deposit_J_gpu, add_rho, add_J
    cuda_installed = True
except ImportError:
    cuda_installed = False


class Particles(object) :
    """
    Class that contains the particles data of the simulation

    Main attributes
    ---------------
    - x, y, z : 1darrays containing the Cartesian positions
                of the macroparticles (in meters)
    - uz, uy, uz : 1darrays containing the unitless momenta
                (i.e. px/mc, py/mc, pz/mc)
    At the end or start of any PIC cycle, the momenta should be
    one half-timestep *behind* the position.
    """
    def __init__(self, q, m, n, Npz, zmin, zmax,
                    Npr, rmin, rmax, Nptheta, dt,
                    ux_m=0., uy_m=0., uz_m=0.,
                    ux_th=0., uy_th=0., uz_th=0.,
                    dens_func=None, continuous_injection=True,
                    use_cuda=False, grid_shape=None, particle_shape='linear' ) :
        """
        Initialize a uniform set of particles

        Parameters
        ----------
        q : float (in Coulombs)
           Charge of the particle species

        m : float (in kg)
           Mass of the particle species

        n : float (in particles per m^3)
           Peak density of particles

        Npz : int
           Number of macroparticles along the z axis

        zmin, zmax : floats (in meters)
           z positions between which the particles are initialized

        Npr : int
           Number of macroparticles along the r axis

        rmin, rmax : floats (in meters)
           r positions between which the particles are initialized

        Nptheta : int
           Number of macroparticules along theta

        dt : float (in seconds)
           The timestep for the particle pusher

        ux_m, uy_m, uz_m: floats (dimensionless), optional
           Normalized mean momenta of the injected particles in each direction

        ux_th, uy_th, uz_th: floats (dimensionless), optional
           Normalized thermal momenta in each direction

        dens_func : callable, optional
           A function of the form :
           def dens_func( z, r ) ...
           where z and r are 1d arrays, and which returns
           a 1d array containing the density *relative to n*
           (i.e. a number between 0 and 1) at the given positions

        continuous_injection : bool, optional
           Whether to continuously inject the particles,
           in the case of a moving window

        use_cuda : bool, optional
            Wether to use the GPU or not.

        grid_shape: tuple, optional
            Needed when running on the GPU
            The shape of the local grid (including guard cells), i.e.
            a tuple of the form (Nz, Nr). This is needed in order
            to initialize the sorting of the particles per cell.

        particle_shape: str, optional
            Set the particle shape for the charge/current deposition.
            Possible values are 'cubic', 'linear' and 'linear_non_atomic'.
            While 'cubic' corresponds to third order shapes and 'linear'
            to first order shapes, 'linear_non_atomic' uses an equivalent
            deposition scheme to 'linear' which avoids atomics on the GPU.
        """
        # Register the timestep
        self.dt = dt

        # Define wether or not to use the GPU
        self.use_cuda = use_cuda
        if (self.use_cuda==True) and (cuda_installed==False) :
            print('*** Cuda not available for the particles.')
            print('*** Performing the particle operations on the CPU.')
            self.use_cuda = False

        # Register the properties of the particles
        # (Necessary for the pusher, and when adding more particles later, )
        Ntot = Npz*Npr*Nptheta
        self.Ntot = Ntot
        self.q = q
        self.m = m
        self.n = n
        self.rmin = rmin
        self.rmax = rmax
        self.Npr = Npr
        self.Nptheta = Nptheta
        self.dens_func = dens_func
        self.continuous_injection = continuous_injection

        # Initialize the momenta
        self.uz = uz_m * np.ones(Ntot) + uz_th * np.random.normal(size=Ntot)
        self.ux = ux_m * np.ones(Ntot) + ux_th * np.random.normal(size=Ntot)
        self.uy = uy_m * np.ones(Ntot) + uy_th * np.random.normal(size=Ntot)
        self.inv_gamma = 1./np.sqrt(
            1 + self.ux**2 + self.uy**2 + self.uz**2 )

        # Initilialize the fields array (at the positions of the particles)
        self.Ez = np.zeros( Ntot )
        self.Ex = np.zeros( Ntot )
        self.Ey = np.zeros( Ntot )
        self.Bz = np.zeros( Ntot )
        self.Bx = np.zeros( Ntot )
        self.By = np.zeros( Ntot )

        # Allocate the positions and weights of the particles,
        # and fill them with values if the array is not empty
        self.x = np.empty( Ntot )
        self.y = np.empty( Ntot )
        self.z = np.empty( Ntot )
        self.w = np.empty( Ntot )

        # By default, there is no particle tracking (see method track)
        self.tracker = None
        # By default, the species is not ionizable (see method make_ionizable)
        self.ionizer = None
        # Total number of quantities (necessary in MPI communications)
        self.n_integer_quantities = 0
        self.n_float_quantities = 8 # x, y, z, ux, uy, uz, inv_gamma, w

        if Ntot > 0:
            # Get the 1d arrays of evenly-spaced positions for the particles
            dz = (zmax-zmin)*1./Npz
            z_reg =  zmin + dz*( np.arange(Npz) + 0.5 )
            dr = (rmax-rmin)*1./Npr
            r_reg =  rmin + dr*( np.arange(Npr) + 0.5 )
            dtheta = 2*np.pi/Nptheta
            theta_reg = dtheta * np.arange(Nptheta)

            # Get the corresponding particles positions
            # (copy=True is important here, since it allows to
            # change the angles individually)
            zp, rp, thetap = np.meshgrid( z_reg, r_reg, theta_reg, copy=True)
            # Prevent the particles from being aligned along any direction
            unalign_angles( thetap, Npr, Npz, method='random' )
            # Flatten them (This performs a memory copy)
            r = rp.flatten()
            self.x[:] = r * np.cos( thetap.flatten() )
            self.y[:] = r * np.sin( thetap.flatten() )
            self.z[:] = zp.flatten()
            # Get the weights (i.e. charge of each macroparticle), which
            # are equal to the density times the volume r d\theta dr dz
            self.w[:] = q * n * r * dtheta*dr*dz
            # Modulate it by the density profile
            if dens_func is not None :
                self.w[:] = self.w * dens_func( self.z, r )

        # Allocate arrays and register variables when using CUDA
        if self.use_cuda:
            if grid_shape is None:
                raise ValueError("A `grid_shape` is needed when running "
                "on the GPU.\nPlease provide it when initializing particles.")
            # Register grid shape
            self.grid_shape = grid_shape
            # Allocate arrays for the particles sorting when using CUDA
            self.cell_idx = np.empty( Ntot, dtype=np.int32)
            self.sorted_idx = np.empty( Ntot, dtype=np.uint32)
            self.sorting_buffer = np.empty( Ntot, dtype=np.float64 )
            self.prefix_sum = np.empty( grid_shape[0]*grid_shape[1],
                                        dtype=np.int32 )
            # Register boolean that records if the particles are sorted or not
            self.sorted = False

        # Register particle shape
        self.particle_shape = particle_shape

    def send_particles_to_gpu( self ):
        """
        Copy the particles to the GPU.
        Particle arrays of self now point to the GPU arrays.
        """
        if self.use_cuda:
            # Send positions, velocities, inverse gamma and weights
            # to the GPU (CUDA)
            self.x = cuda.to_device(self.x)
            self.y = cuda.to_device(self.y)
            self.z = cuda.to_device(self.z)
            self.ux = cuda.to_device(self.ux)
            self.uy = cuda.to_device(self.uy)
            self.uz = cuda.to_device(self.uz)
            self.inv_gamma = cuda.to_device(self.inv_gamma)
            self.w = cuda.to_device(self.w)

            # Copy arrays on the GPU for the field
            # gathering and the particle push
            self.Ex = cuda.to_device(self.Ex)
            self.Ey = cuda.to_device(self.Ey)
            self.Ez = cuda.to_device(self.Ez)
            self.Bx = cuda.to_device(self.Bx)
            self.By = cuda.to_device(self.By)
            self.Bz = cuda.to_device(self.Bz)

            # Copy arrays on the GPU for the sorting
            self.cell_idx = cuda.to_device(self.cell_idx)
            self.sorted_idx = cuda.to_device(self.sorted_idx)
            self.prefix_sum = cuda.to_device(self.prefix_sum)
            self.sorting_buffer = cuda.to_device(self.sorting_buffer)
            if self.n_integer_quantities > 0:
                self.int_sorting_buffer = cuda.to_device(self.int_sorting_buffer)

            # Copy particle tracker data
            if self.tracker is not None:
                self.tracker.send_to_gpu()
            # Copy the ionization data
            if self.ionizer is not None:
                self.ionizer.send_to_gpu()

    def receive_particles_from_gpu( self ):
        """
        Receive the particles from the GPU.
        Particle arrays are accessible by the CPU again.
        """
        if self.use_cuda:
            # Copy the positions, velocities, inverse gamma and weights
            # to the GPU (CUDA)
            self.x = self.x.copy_to_host()
            self.y = self.y.copy_to_host()
            self.z = self.z.copy_to_host()
            self.ux = self.ux.copy_to_host()
            self.uy = self.uy.copy_to_host()
            self.uz = self.uz.copy_to_host()
            self.inv_gamma = self.inv_gamma.copy_to_host()
            self.w = self.w.copy_to_host()

            # Copy arrays on the CPU for the field
            # gathering and the particle push
            self.Ex = self.Ex.copy_to_host()
            self.Ey = self.Ey.copy_to_host()
            self.Ez = self.Ez.copy_to_host()
            self.Bx = self.Bx.copy_to_host()
            self.By = self.By.copy_to_host()
            self.Bz = self.Bz.copy_to_host()

            # Copy arrays on the CPU
            # that represent the sorting arrays
            self.cell_idx = self.cell_idx.copy_to_host()
            self.sorted_idx = self.sorted_idx.copy_to_host()
            self.prefix_sum = self.prefix_sum.copy_to_host()
            self.sorting_buffer = self.sorting_buffer.copy_to_host()
            if self.n_integer_quantities > 0:
                self.int_sorting_buffer = self.int_sorting_buffer.copy_to_host()

            # Copy particle tracker data
            if self.tracker is not None:
                self.tracker.receive_from_gpu()
            # Copy the ionization data
            if self.ionizer is not None:
                self.ionizer.receive_from_gpu()

    def track( self, comm ):
        """
        Activate particle tracking for the current species
        (i.e. allocates an array of ids, that is communicated through MPI
        and sorting, and is output in the openPMD file)

        Parameters:
        -----------
        comm: an fbpic.BoundaryCommunicator object
            Contains information about the number of processors
        """
        self.tracker = ParticleTracker( comm.size, comm.rank, self.Ntot )
        # Update the number of integer quantities
        self.n_integer_quantities += 1
        # Allocate the integer sorting buffer if needed
        if hasattr( self, 'int_sorting_buffer' ) is False and self.use_cuda:
            self.int_sorting_buffer = np.empty( self.Ntot, dtype=np.uint64 )

    def make_ionizable( self, element, target_species,
                        level_start=0, full_initialization=True ):
        """
        Make this species ionizable

        The implemented ionization model is the ADK model.
        See Chen, JCP 236 (2013), equation (2)

        Parameters
        ----------
        element: string
            The atomic symbol of the considered ionizable species
            (e.g. 'He', 'N' ;  do not use 'Helium' or 'Nitrogen')

        target_species: an fbpic.Particles object
            This object is not modified when creating the class, but
            it is modified when ionization occurs
            (i.e. more particles are created)

        level_start: int
            The ionization level at which the macroparticles are initially
            (e.g. 0 for initially neutral atoms)

        full_initialization: bool
            If True: initialize the parameters needed for the calculation
            of the ADK ionization rate. This is not needed when adding
            new particles to the same species (e.g. with the moving window).
        """
        # Initialize the ionizer module
        self.ionizer = Ionizer( element, self, target_species,
                                level_start, full_initialization )
        # Recalculate the weights to reflect the current ionization levels
        # (This is updated whenever further ionization happens)
        self.w[:] = e*self.ionizer.ionization_level*self.ionizer.neutral_weight

        # Update the number of float and int arrays
        self.n_float_quantities += 1 # neutral_weight
        self.n_integer_quantities += 1 # ionization_level
        # Allocate the integer sorting buffer if needed
        if hasattr( self, 'int_sorting_buffer' ) is False and self.use_cuda:
            self.int_sorting_buffer = np.empty( self.Ntot, dtype=np.uint64 )

    def handle_ionization( self ):
        """
        Ionize this species, and add new macroparticles to the target species
        """
        if self.ionizer is not None:
            if self.use_cuda:
                self.ionizer.handle_ionization_gpu( self )
            else:
                self.ionizer.handle_ionization_cpu( self )

    def rearrange_particle_arrays( self ):
        """
        Rearranges the particle data arrays to match with the sorted
        cell index array. The sorted index array is used to resort the
        arrays. A particle buffer is used to temporarily store
        the rearranged data.
        """
        # Get the threads per block and the blocks per grid
        dim_grid_1d, dim_block_1d = cuda_tpb_bpg_1d( self.Ntot )
        # Iterate over (float) particle attributes
        attr_list = [ (self,'x'), (self,'y'), (self,'z'), \
                        (self,'ux'), (self,'uy'), (self,'uz'), \
                        (self, 'w'), (self,'inv_gamma') ]
        if self.ionizer is not None:
            attr_list += [ (self.ionizer,'neutral_weight') ]
        for attr in attr_list:
            # Get particle GPU array
            particle_array = getattr( attr[0], attr[1] )
            # Write particle data to particle buffer array while rearranging
            write_sorting_buffer[dim_grid_1d, dim_block_1d](
                self.sorted_idx, particle_array, self.sorting_buffer)
            # Assign the particle buffer to
            # the initial particle data array
            setattr( attr[0], attr[1], self.sorting_buffer)
            # Assign the old particle data array to the particle buffer
            self.sorting_buffer = particle_array
        # Iterate over (integer) particle attributes
        attr_list = [ ]
        if self.tracker is not None:
            attr_list += [ (self.tracker,'id') ]
        if self.ionizer is not None:
            attr_list += [ (self.ionizer,'ionization_level') ]
        for attr in attr_list:
            # Get particle GPU array
            particle_array = getattr( attr[0], attr[1] )
            # Write particle data to particle buffer array while rearranging
            write_sorting_buffer[dim_grid_1d, dim_block_1d](
                self.sorted_idx, particle_array, self.int_sorting_buffer)
            # Assign the particle buffer to
            # the initial particle data array
            setattr( attr[0], attr[1], self.int_sorting_buffer)
            # Assign the old particle data array to the particle buffer
            self.int_sorting_buffer = particle_array

    def push_p( self ) :
        """
        Advance the particles' momenta over one timestep, using the Vay pusher
        Reference : Vay, Physics of Plasmas 15, 056701 (2008)

        This assumes that the momenta (ux, uy, uz) are initially one
        half-timestep *behind* the positions (x, y, z), and it brings
        them one half-timestep *ahead* of the positions.
        """
        if self.use_cuda:
            # Get the threads per block and the blocks per grid
            dim_grid_1d, dim_block_1d = cuda_tpb_bpg_1d( self.Ntot )
            # Call the CUDA Kernel for the particle push
            if self.ionizer is None:
                push_p_gpu[dim_grid_1d, dim_block_1d](
                    self.ux, self.uy, self.uz, self.inv_gamma,
                    self.Ex, self.Ey, self.Ez,
                    self.Bx, self.By, self.Bz,
                    self.q, self.m, self.Ntot, self.dt )
            else:
                # Ionizable species can have a charge that depends on the
                # macroparticle, and hence require a different function
                push_p_ioniz_gpu[dim_grid_1d, dim_block_1d](
                    self.ux, self.uy, self.uz, self.inv_gamma,
                    self.Ex, self.Ey, self.Ez,
                    self.Bx, self.By, self.Bz,
                    self.m, self.Ntot, self.dt, self.ionizer.ionization_level )
        else :
            if self.ionizer is None:
                push_p_numba(self.ux, self.uy, self.uz, self.inv_gamma,
                    self.Ex, self.Ey, self.Ez, self.Bx, self.By, self.Bz,
                    self.q, self.m, self.Ntot, self.dt )
            else:
                # Ionizable species can have a charge that depends on the
                # macroparticle, and hence require a different function
                push_p_ioniz_numba(self.ux, self.uy, self.uz, self.inv_gamma,
                    self.Ex, self.Ey, self.Ez, self.Bx, self.By, self.Bz,
                    self.m, self.Ntot, self.dt, self.ionizer.ionization_level )

    def halfpush_x( self ) :
        """
        Advance the particles' positions over one half-timestep

        This assumes that the positions (x, y, z) are initially either
        one half-timestep *behind* the momenta (ux, uy, uz), or at the
        same timestep as the momenta.
        """
        if self.use_cuda:
            # Get the threads per block and the blocks per grid
            dim_grid_1d, dim_block_1d = cuda_tpb_bpg_1d( self.Ntot )
            # Call the CUDA Kernel for halfpush in x
            push_x_gpu[dim_grid_1d, dim_block_1d](
                self.x, self.y, self.z,
                self.ux, self.uy, self.uz,
                self.inv_gamma, self.dt )
            # The particle array is unsorted after the push in x
            self.sorted = False
        else :
            push_x_numba( self.x, self.y, self.z,
                self.ux, self.uy, self.uz,
                self.inv_gamma, self.Ntot, self.dt )

    def gather( self, grid ) :
        """
        Gather the fields onto the macroparticles

        This assumes that the particle positions are currently at
        the same timestep as the field that is to be gathered.

        Parameter
        ----------
        grid : a list of InterpolationGrid objects
             (one InterpolationGrid object per azimuthal mode)
             Contains the field values on the interpolation grid
        """
        if self.use_cuda == True:
            # Get the threads per block and the blocks per grid
            dim_grid_1d, dim_block_1d = cuda_tpb_bpg_1d( self.Ntot )
            # Call the CUDA Kernel for the gathering of E and B Fields
            # for Mode 0 and 1 only.
            if self.particle_shape == 'cubic':
                gather_field_gpu_cubic[dim_grid_1d, dim_block_1d](
                     self.x, self.y, self.z,
                     grid[0].invdz, grid[0].zmin, grid[0].Nz,
                     grid[0].invdr, grid[0].rmin, grid[0].Nr,
                     grid[0].Er, grid[0].Et, grid[0].Ez,
                     grid[1].Er, grid[1].Et, grid[1].Ez,
                     grid[0].Br, grid[0].Bt, grid[0].Bz,
                     grid[1].Br, grid[1].Bt, grid[1].Bz,
                     self.Ex, self.Ey, self.Ez,
                     self.Bx, self.By, self.Bz)
            else:
                gather_field_gpu_linear[dim_grid_1d, dim_block_1d](
                     self.x, self.y, self.z,
                     grid[0].invdz, grid[0].zmin, grid[0].Nz,
                     grid[0].invdr, grid[0].rmin, grid[0].Nr,
                     grid[0].Er, grid[0].Et, grid[0].Ez,
                     grid[1].Er, grid[1].Et, grid[1].Ez,
                     grid[0].Br, grid[0].Bt, grid[0].Bz,
                     grid[1].Br, grid[1].Bt, grid[1].Bz,
                     self.Ex, self.Ey, self.Ez,
                     self.Bx, self.By, self.Bz)
        else:
            # Preliminary arrays for the cylindrical conversion
            r = np.sqrt( self.x**2 + self.y**2 )
            # Avoid division by 0.
            invr = 1./np.where( r!=0., r, 1. )
            cos = np.where( r!=0., self.x*invr, 1. )
            sin = np.where( r!=0., self.y*invr, 0. )

            # Indices and weights
            if self.particle_shape == 'cubic':
                shape_order = 3
            else:
                shape_order = 1
            iz, Sz = weights(self.z, grid[0].invdz, grid[0].zmin, grid[0].Nz,
                             direction='z', shape_order=shape_order)
            ir, Sr = weights(r, grid[0].invdr, grid[0].rmin, grid[0].Nr,
                             direction='r', shape_order=shape_order)

            # Number of modes considered :
            # number of elements in the grid list
            Nm = len(grid)

            # -------------------------------
            # Gather the E field mode by mode
            # -------------------------------
            # Zero the previous fields
            self.Ex[:] = 0.
            self.Ey[:] = 0.
            self.Ez[:] = 0.
            # Prepare auxiliary matrices
            Ft = np.zeros(self.Ntot)
            Fr = np.zeros(self.Ntot)
            exptheta = np.ones(self.Ntot, dtype='complex')
            # exptheta takes the value exp(-im theta) throughout the loop
            for m in range(Nm) :
                # Increment exptheta (notice the - : backward transform)
                if m==1 :
                    exptheta[:].real = cos
                    exptheta[:].imag = -sin
                elif m>1 :
                    exptheta[:] = exptheta*( cos - 1.j*sin )
                # Gather the fields
                # (The sign with which the guards are added
                # depends on whether the fields should be zero on axis)
                gather_field_numba(
                    exptheta, m, grid[m].Er, Fr, iz, ir, Sz, Sr, -((-1.)**m))
                gather_field_numba(
                    exptheta, m, grid[m].Et, Ft, iz, ir, Sz, Sr, -((-1.)**m))
                gather_field_numba(
                    exptheta, m, grid[m].Ez, self.Ez, iz, ir, Sz, Sr, (-1.)**m)

            # Convert to Cartesian coordinates
            self.Ex[:] = cos*Fr - sin*Ft
            self.Ey[:] = sin*Fr + cos*Ft

            # -------------------------------
            # Gather the B field mode by mode
            # -------------------------------
            # Zero the previous fields
            self.Bx[:] = 0.
            self.By[:] = 0.
            self.Bz[:] = 0.
            # Prepare auxiliary matrices
            Ft[:] = 0.
            Fr[:] = 0.
            exptheta[:] = 1.
            # exptheta takes the value exp(-im theta) throughout the loop
            for m in range(Nm) :
                # Increment exptheta (notice the - : backward transform)
                if m==1 :
                    exptheta[:].real = cos
                    exptheta[:].imag = -sin
                elif m>1 :
                    exptheta[:] = exptheta*( cos - 1.j*sin )
                # Gather the fields
                # (The sign with which the guards are added
                # depends on whether the fields should be zero on axis)
                gather_field_numba(
                    exptheta, m, grid[m].Br, Fr, iz, ir, Sz, Sr, -((-1.)**m))
                gather_field_numba(
                    exptheta, m, grid[m].Bt, Ft, iz, ir, Sz, Sr, -((-1.)**m))
                gather_field_numba(
                    exptheta, m, grid[m].Bz, self.Bz, iz, ir, Sz, Sr, (-1.)**m)

            # Convert to Cartesian coordinates
            self.Bx[:] = cos*Fr - sin*Ft
            self.By[:] = sin*Fr + cos*Ft


    def deposit( self, fld, fieldtype ) :
        """
        Deposit the particles charge or current onto the grid

        This assumes that the particle positions (and momenta in the case of J)
        are currently at the same timestep as the field that is to be deposited

        Parameter
        ----------
        fld : a Field object
             Contains the list of InterpolationGrid objects with
             the field values as well as the prefix sum.

        fieldtype : string
             Indicates which field to deposit
             Either 'J' or 'rho'
        """
        # Shortcut for the list of InterpolationGrid objects
        grid = fld.interp

        if self.use_cuda == True:
            # Get the threads per block and the blocks per grid
            dim_grid_2d_flat, dim_block_2d_flat = cuda_tpb_bpg_1d(
                                                    grid[0].Nz*grid[0].Nr )
            dim_grid_2d, dim_block_2d = cuda_tpb_bpg_2d(
                                          grid[0].Nz, grid[0].Nr )

            # Create the helper arrays for deposition
            if self.particle_shape == 'linear_non_atomic':
                d_F0, d_F1, d_F2, d_F3 = cuda_deposition_arrays(
                    grid[0].Nz, grid[0].Nr, fieldtype=fieldtype)

            # Sort the particles
            if self.sorted is False:
                self.sort_particles(fld=fld)
                # The particles are now sorted and rearranged
                self.sorted = True

            # Call the CUDA Kernel for the deposition of rho or J
            # for Mode 0 and 1 only.
            # Rho
            if fieldtype == 'rho':
                # Deposit rho in each of four directions
                if self.particle_shape == 'linear_non_atomic':
                    deposit_rho_gpu[dim_grid_2d_flat, dim_block_2d_flat](
                        self.x, self.y, self.z, self.w,
                        grid[0].invdz, grid[0].zmin, grid[0].Nz,
                        grid[0].invdr, grid[0].rmin, grid[0].Nr,
                        d_F0, d_F1, d_F2, d_F3,
                        self.cell_idx, self.prefix_sum)
                    # Add the four directions together
                    add_rho[dim_grid_2d, dim_block_2d](
                        grid[0].rho, grid[1].rho,
                        d_F0, d_F1, d_F2, d_F3)
                elif self.particle_shape == 'cubic':
                    deposit_rho_gpu_cubic[dim_grid_2d_flat, dim_block_2d_flat](
                        self.x, self.y, self.z, self.w,
                        grid[0].invdz, grid[0].zmin, grid[0].Nz,
                        grid[0].invdr, grid[0].rmin, grid[0].Nr,
                        grid[0].rho, grid[1].rho,
                        self.cell_idx, self.prefix_sum)
                elif self.particle_shape == 'linear':
                    deposit_rho_gpu_linear[dim_grid_2d_flat, dim_block_2d_flat](
                        self.x, self.y, self.z, self.w,
                        grid[0].invdz, grid[0].zmin, grid[0].Nz,
                        grid[0].invdr, grid[0].rmin, grid[0].Nr,
                        grid[0].rho, grid[1].rho,
                        self.cell_idx, self.prefix_sum)
                else:
                    raise ValueError("`particle_shape` should be either 'linear', 'linear_atomic' \
                                      or 'cubic' but is `%s`" % self.particle_shape)
            # J
            elif fieldtype == 'J':
                # Deposit J in each of four directions
                if self.particle_shape == 'linear_non_atomic':
                    deposit_J_gpu[dim_grid_2d_flat, dim_block_2d_flat](
                        self.x, self.y, self.z, self.w,
                        self.ux, self.uy, self.uz, self.inv_gamma,
                        grid[0].invdz, grid[0].zmin, grid[0].Nz,
                        grid[0].invdr, grid[0].rmin, grid[0].Nr,
                        d_F0, d_F1, d_F2, d_F3,
                        self.cell_idx, self.prefix_sum)
                    # Add the four directions together
                    add_J[dim_grid_2d, dim_block_2d](
                        grid[0].Jr, grid[1].Jr,
                        grid[0].Jt, grid[1].Jt,
                        grid[0].Jz, grid[1].Jz,
                        d_F0, d_F1, d_F2, d_F3)
                elif self.particle_shape == 'cubic':
                    deposit_J_gpu_cubic[dim_grid_2d_flat, dim_block_2d_flat](
                        self.x, self.y, self.z, self.w,
                        self.ux, self.uy, self.uz, self.inv_gamma,
                        grid[0].invdz, grid[0].zmin, grid[0].Nz,
                        grid[0].invdr, grid[0].rmin, grid[0].Nr,
                        grid[0].Jr, grid[1].Jr,
                        grid[0].Jt, grid[1].Jt,
                        grid[0].Jz, grid[1].Jz,
                        self.cell_idx, self.prefix_sum)
                elif self.particle_shape == 'linear':
                    deposit_J_gpu_linear[dim_grid_2d_flat, dim_block_2d_flat](
                        self.x, self.y, self.z, self.w,
                        self.ux, self.uy, self.uz, self.inv_gamma,
                        grid[0].invdz, grid[0].zmin, grid[0].Nz,
                        grid[0].invdr, grid[0].rmin, grid[0].Nr,
                        grid[0].Jr, grid[1].Jr,
                        grid[0].Jt, grid[1].Jt,
                        grid[0].Jz, grid[1].Jz,
                        self.cell_idx, self.prefix_sum)
                else:
                    raise ValueError("`particle_shape` should be either \
                                      'linear', 'linear_atomic' or 'cubic' \
                                       but is `%s`" % self.particle_shape)
            else:
                raise ValueError("`fieldtype` should be either 'J' or \
                                  'rho', but is `%s`" % fieldtype)


        # CPU version
        else:
            # Preliminary arrays for the cylindrical conversion
            r = np.sqrt( self.x**2 + self.y**2 )
            # Avoid division by 0.
            invr = 1./np.where( r!=0., r, 1. )
            cos = np.where( r!=0., self.x*invr, 1. )
            sin = np.where( r!=0., self.y*invr, 0. )

            # Indices and weights
            if self.particle_shape == 'cubic':
                shape_order = 3
            else:
                shape_order = 1
            iz, Sz = weights(self.z, grid[0].invdz, grid[0].zmin, grid[0].Nz,
                             direction='z', shape_order=shape_order)
            ir, Sr = weights(r, grid[0].invdr, grid[0].rmin, grid[0].Nr,
                             direction='r', shape_order=shape_order)

            # Number of modes considered :
            # number of elements in the grid list
            Nm = len(grid)

            if fieldtype == 'rho' :
                # ---------------------------------------
                # Deposit the charge density mode by mode
                # ---------------------------------------
                # Prepare auxiliary matrix
                exptheta = np.ones( self.Ntot, dtype='complex')
                # exptheta takes the value exp(im theta) throughout the loop
                for m in range(Nm) :
                    # Increment exptheta (notice the + : forward transform)
                    if m==1 :
                        exptheta[:].real = cos
                        exptheta[:].imag = sin
                    elif m>1 :
                        exptheta[:] = exptheta*( cos + 1.j*sin )
                    # Deposit the fields
                    # (The sign -1 with which the guards are added is not
                    # trivial to derive but avoids artifacts on the axis)
                    deposit_field_numba(self.w*exptheta, grid[m].rho,
                                            iz, ir, Sz, Sr, -1.)

            elif fieldtype == 'J' :
                # ----------------------------------------
                # Deposit the current density mode by mode
                # ----------------------------------------
                # Calculate the currents
                Jr = self.w * c * self.inv_gamma*( cos*self.ux + sin*self.uy )
                Jt = self.w * c * self.inv_gamma*( cos*self.uy - sin*self.ux )
                Jz = self.w * c * self.inv_gamma*self.uz
                # Prepare auxiliary matrix
                exptheta = np.ones( self.Ntot, dtype='complex')
                # exptheta takes the value exp(im theta) throughout the loop
                for m in range(Nm) :
                    # Increment exptheta (notice the + : forward transform)
                    if m==1 :
                        exptheta[:].real = cos
                        exptheta[:].imag = sin
                    elif m>1 :
                        exptheta[:] = exptheta*( cos + 1.j*sin )
                    # Deposit the fields
                    # (The sign -1 with which the guards are added is not
                    # trivial to derive but avoids artifacts on the axis)
                    deposit_field_numba(Jr*exptheta, grid[m].Jr,
                                        iz, ir, Sz, Sr, -1.)
                    deposit_field_numba(Jt*exptheta, grid[m].Jt,
                                        iz, ir, Sz, Sr, -1.)
                    deposit_field_numba(Jz*exptheta, grid[m].Jz,
                                        iz, ir, Sz, Sr, -1.)

            else :
                raise ValueError(
        "`fieldtype` should be either 'J' or 'rho', but is `%s`" %fieldtype )

    def sort_particles(self, fld):
        """
        Sort the particles by performing the following steps:
        1. Get fied cell index
        2. Sort field cell index
        3. Parallel prefix sum
        4. Rearrange particle arrays

        Parameter
        ----------
        fld : a Field object
             Contains the list of InterpolationGrid objects with
             the field values as well as the prefix sum.
        """
        # Shortcut for interpolation grids
        grid = fld.interp
        # Get the threads per block and the blocks per grid
        dim_grid_1d, dim_block_1d = cuda_tpb_bpg_1d( self.Ntot )
        dim_grid_2d_flat, dim_block_2d_flat = cuda_tpb_bpg_1d(
                                                grid[0].Nz*grid[0].Nr )
        # ------------------------
        # Sorting of the particles
        # ------------------------
        # Get the cell index of each particle
        # (defined by iz_lower and ir_lower)
        get_cell_idx_per_particle[dim_grid_1d, dim_block_1d](
            self.cell_idx,
            self.sorted_idx,
            self.x, self.y, self.z,
            grid[0].invdz, grid[0].zmin, grid[0].Nz,
            grid[0].invdr, grid[0].rmin, grid[0].Nr)
        # Sort the cell index array and modify the sorted_idx array
        # accordingly. The value of the sorted_idx array corresponds
        # to the index of the sorted particle in the other particle
        # arrays.
        sort_particles_per_cell(self.cell_idx, self.sorted_idx)
        # Reset the old prefix sum
        fld.prefix_sum_shift = 0
        reset_prefix_sum[dim_grid_2d_flat, dim_block_2d_flat](self.prefix_sum)
        # Perform the inclusive parallel prefix sum
        incl_prefix_sum[dim_grid_1d, dim_block_1d](
            self.cell_idx, self.prefix_sum)
        # Rearrange the particle arrays
        self.rearrange_particle_arrays()<|MERGE_RESOLUTION|>--- conflicted
+++ resolved
@@ -19,13 +19,8 @@
 # If accelerate is installed, it potentially allows to use a GPU
 try :
     from fbpic.cuda_utils import cuda, cuda_tpb_bpg_1d, cuda_tpb_bpg_2d
-<<<<<<< HEAD
     from .cuda_methods import push_p_gpu, push_p_ioniz_gpu, push_x_gpu, \
-        gather_field_gpu, deposit_rho_gpu, deposit_J_gpu, \
-=======
-    from .cuda_methods import push_p_gpu, push_x_gpu, \
         gather_field_gpu_linear, gather_field_gpu_cubic, \
->>>>>>> 69b1190e
         write_sorting_buffer, cuda_deposition_arrays, \
         get_cell_idx_per_particle, sort_particles_per_cell, \
         reset_prefix_sum, incl_prefix_sum
