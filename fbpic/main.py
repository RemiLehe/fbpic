"""
Fourier-Bessel Particle-In-Cell (FB-PIC) main file

This file steers and controls the simulation.
"""
import sys
import time
from scipy.constants import m_e, m_p, e, c
from .particles import Particles
from .lpa_utils.boosted_frame import BoostConverter
from .fields import Fields, cuda_installed
from .boundaries import BoundaryCommunicator, MovingWindow

# If cuda is installed, try importing the rest of the cuda methods
if cuda_installed:
    try:
        from cuda_utils import send_data_to_gpu, receive_data_from_gpu
    except ImportError:
        cuda_installed = False

class Simulation(object):
    """
    Top-level simulation class that contains all the simulation
    data, as well as the methods to perform the PIC cycle.

    Attributes
    ----------
    - fld: a Fields object
    - ptcl: a list of Particles objects (one element per species)

    Methods
    -------
    - step: perform n PIC cycles
    """

    def __init__(self, Nz, zmax, Nr, rmax, Nm, dt, p_zmin, p_zmax,
                 p_rmin, p_rmax, p_nz, p_nr, p_nt, n_e, zmin=0.,
                 n_order=-1, dens_func=None, filter_currents=True,
                 v_galilean = 0., comoving_current = False,
                 initialize_ions=False, use_cuda=False,
                 n_guard=50, boundaries='periodic', gamma_boost=None):
        """
        Initializes a simulation, by creating the following structures:
        - the Fields object, which contains the EM fields
        - a set of electrons
        - a set of ions (if initialize_ions is True)

        Parameters
        ----------
        Nz, Nr: ints
            The number of gridpoints in z and r

        zmax, rmax: floats
            The position of the edge of the simulation in z and r
            (More precisely, the position of the edge of the last cell)

        Nm: int
            The number of azimuthal modes taken into account

        dt: float
            The timestep of the simulation

        p_zmin, p_zmax: floats
            z positions between which the particles are initialized

        p_rmin, p_rmax: floats
            r positions between which the fields are initialized

        p_nz, p_nr: ints
            Number of macroparticles per cell along the z and r directions

        p_nt: int
            Number of macroparticles along the theta direction

        n_e: float (in particles per m^3)
           Peak density of the electrons

        n_order: int, optional
           The order of the stencil for the z derivatives
           Use -1 for infinite order
           Otherwise use a positive, even number. In this case
           the stencil extends up to n_order/2 cells on each side.

        zmin: float, optional
           The position of the edge of the simulation box
           (More precisely, the position of the edge of the first cell)

        dens_func: callable, optional
           A function of the form:
           def dens_func( z, r ) ...
           where z and r are 1d arrays, and which returns
           a 1d array containing the density *relative to n*
           (i.e. a number between 0 and 1) at the given positions

        initialize_ions: bool, optional
           Whether to initialize the neutralizing ions

        filter_currents: bool, optional
            Whether to filter the currents and charge in k space

        v_galilean : float, optional
            The velocity of a galilean moving frame,
            in which the Maxwell equations are solved or
            the velocity of the comoving current assumption 
        
        comoving_current : bool, optional
            Wether the comoving current assumption is used for the
            PSATD algorithm. In this case, the current is assumend to
            be constant with respect to (z - v_galilean * t).
            (useful for boosted frame simulations
            with v_galilean = -beta_boost)

        use_cuda: bool, optional
            Wether to use CUDA (GPU) acceleration

        n_guard: int, optional
            Number of guard cells to use at the left and right of
            a domain, when using MPI.

        boundaries: str
            Indicates how to exchange the fields at the left and right
            boundaries of the global simulation box
            Either 'periodic' or 'open'

        gamma_boost : float, optional
            When initializing the laser in a boosted frame, set the
            value of `gamma_boost` to the corresponding Lorentz factor.
            All the other quantities (zmin, zmax, n_e, etc.) are to be given
            in the lab frame.
        """
        # Check whether to use cuda
        self.use_cuda = use_cuda
        if (use_cuda==True) and (cuda_installed==False):
            self.use_cuda = False

        # Register galilean frame velocity
        self.v_galilean = v_galilean
        # Register if the comoving current assumption should be used
        # In this case, v_galilean is forced to zero for the Particles. 
        self.comoving_current = comoving_current

        # When running the simulation in a boosted frame, convert the arguments
        uz_m = 0.   # Mean normalized momentum of the particles
        if gamma_boost is not None:
            boost = BoostConverter( gamma_boost )
            zmin, zmax, dt = boost.copropag_length([ zmin, zmax, dt ])
            p_zmin, p_zmax = boost.static_length([ p_zmin, p_zmax ])
            n_e, = boost.static_density([ n_e ])
            uz_m, = boost.longitudinal_momentum([ uz_m ])

        # Initialize the boundary communicator
        self.comm = BoundaryCommunicator(Nz, Nr, n_guard, Nm, boundaries)
        # Modify domain region
        zmin, zmax, p_zmin, p_zmax, Nz = \
              self.comm.divide_into_domain(zmin, zmax, p_zmin, p_zmax)

        # Initialize the field structure
        self.fld = Fields( Nz, zmax, Nr, rmax, Nm, dt, 
                           n_order=n_order, v_galilean = self.v_galilean,
                           comoving_current = self.comoving_current,
                           zmin=zmin, use_cuda=self.use_cuda )

        # Modify the input parameters p_zmin, p_zmax, r_zmin, r_zmax, so that
        # they fall exactly on the grid, and infer the number of particles
        p_zmin, p_zmax, Npz = adapt_to_grid( self.fld.interp[0].z,
                                p_zmin, p_zmax, p_nz )
        p_rmin, p_rmax, Npr = adapt_to_grid( self.fld.interp[0].r,
                                p_rmin, p_rmax, p_nr )

        # Initialize the electrons and the ions
        grid_shape = self.fld.interp[0].Ez.shape
        self.ptcl = [
            Particles( q=-e, m=m_e, n=n_e, Npz=Npz, zmin=p_zmin,
                       zmax=p_zmax, Npr=Npr, rmin=p_rmin, rmax=p_rmax,
                       Nptheta=p_nt, dt=dt, dens_func=dens_func,
<<<<<<< HEAD
                       v_galilean=self.v_galilean*(1-self.comoving_current), 
                       use_cuda=self.use_cuda, uz_m=uz_m,
=======
                       v_galilean=self.v_galilean,
                       comoving_current=self.comoving_current,
                       use_cuda=self.use_cuda,
>>>>>>> 285b14e9
                       grid_shape=grid_shape) ]
        if initialize_ions :
            self.ptcl.append(
                Particles(q=e, m=m_p, n=n_e, Npz=Npz, zmin=p_zmin,
                          zmax=p_zmax, Npr=Npr, rmin=p_rmin, rmax=p_rmax,
                          Nptheta=p_nt, dt=dt, dens_func=dens_func,
<<<<<<< HEAD
                          v_galilean=self.v_galilean*(1-self.comoving_current),
                          use_cuda=self.use_cuda, uz_m=uz_m,
                          grid_shape=grid_shape) )

=======
                          v_galilean=self.v_galilean,
                          comoving_current=self.comoving_current, 
                          use_cuda=self.use_cuda,
                          grid_shape=grid_shape ) )
        
>>>>>>> 285b14e9
        # Register the number of particles per cell along z, and dt
        # (Necessary for the moving window)
        self.dt = dt
        self.p_nz = p_nz
        # Register the time and the iteration
        self.time = 0.
        self.iteration = 0
        # Register the filtering flag
        self.filter_currents = filter_currents

        # Do the initial charge deposition (at t=0) now
        self.deposit('rho_prev')

        # Initialize an empty list of diagnostics
        self.diags = []

    def set_moving_window( self, v=c, ux_m=0., uy_m=0., uz_m=0.,
                  ux_th=0., uy_th=0., uz_th=0., gamma_boost=None ):
        """
        Initializes a moving window for the simulation.

        Parameters
        ----------
        v: float (meters per seconds), optional
            The speed of the moving window

        ux_m, uy_m, uz_m: floats (dimensionless)
           Normalized mean momenta of the injected particles in each direction

        ux_th, uy_th, uz_th: floats (dimensionless)
           Normalized thermal momenta in each direction

        gamma_boost : float, optional
            When initializing a moving window in a boosted frame, set the
            value of `gamma_boost` to the corresponding Lorentz factor.
            Quantities like uz_m of the injected particles will be
            automatically Lorentz-transformed.
            (uz_m is to be given in the lab frame ; for the moment, this
            will not work if any of ux_th, uy_th, uz_th, ux_m, uy_m is nonzero)
        """
        # Attach the moving window to the boundary communicator
        self.comm.moving_win = MovingWindow( self.fld.interp, self.comm,
            v, self.p_nz, ux_m, uy_m, uz_m, ux_th, uy_th, uz_th, gamma_boost )

    def step(self, N=1, ptcl_feedback=True, correct_currents=True,
             correct_divE=False, use_true_rho=False,
             move_positions=True, move_momenta=True, show_progress=True):
        """
        Perform N PIC cycles

        Parameter
        ---------
        N: int, optional
            The number of timesteps to take
            Default: N=1

        ptcl_feedback: bool, optional
            Whether to take into account the particle density and
            currents when pushing the fields

        correct_currents: bool, optional
            Whether to correct the currents in spectral space

        correct_divE: bool, optional
            Whether to correct the divergence of E in spectral space

        use_true_rho: bool, optional
            Wether to use the true rho deposited on the grid for the 
            field push or not. (requires initialize_ions = True)

        move_positions: bool, optional
            Whether to move or freeze the particles' positions

        move_momenta: bool, optional
            Whether to move or freeze the particles' momenta

        use_true_rho: bool, optional
            Wether to use the true rho deposited on the grid for the
            field push or not. (requires initialize_ions = True)

        show_progress: bool, optional
            Whether to show a progression bar
        """
        # Shortcuts
        ptcl = self.ptcl
        fld = self.fld
        # Measure the time taken by the PIC cycle
        measured_start = time.time()

        # Send simulation data to GPU (if CUDA is used)
        if self.use_cuda:
            send_data_to_gpu(self)

        # Loop over timesteps
        for i_step in xrange(N):

            # Show a progression bar
            if show_progress:
                progression_bar( i_step, N )

            # Run the diagnostics
            for diag in self.diags:
                # Check if the fields should be written at
                # this iteration and do it if needed.
                # (Send the data to the GPU if needed.)
                diag.write( self.iteration )

            # Exchange the fields (EB) in the guard cells between domains
            self.comm.exchange_fields(fld.interp, 'EB')

            # Check whether this iteration involves
            # particle exchange / moving window
            if self.iteration % self.comm.exchange_period == 0:

                # Move the grids if needed
                if self.comm.moving_win is not None:
                    # Shift the fields, and prepare positions
                    # between which new particles should be added
                    self.comm.move_grids(fld, self.dt)
                    # Exchange the E and B fields via MPI if needed
                    # (Notice that the fields have not been damped since the
                    # last exchange, so fields are correct in the guard cells)
                    self.comm.exchange_fields(fld.interp, 'EB')

                # Particle exchange after moving window / mpi communications
                # This includes MPI exchange of particles, removal of
                # out-of-box particles and (if there is a moving window)
                # injection of new particles by the moving window.
                for species in self.ptcl:
                    self.comm.exchange_particles(species, fld)

                # Reproject the charge on the interpolation grid
                # (Since particles have been added/suppressed)
                self.deposit('rho_prev')

            # Standard PIC loop
            # -----------------

            # Gather the fields at t = n dt
            for species in ptcl:
                species.gather( fld.interp )

            # Push the particles' positions and velocities to t = (n+1/2) dt
            if move_momenta:
                for species in ptcl:
                    species.push_p()
            if move_positions:
                for species in ptcl:
                    species.halfpush_x()

            # Get the current at t = (n+1/2) dt
            self.deposit('J')

            # Push the particles' positions to t = (n+1) dt
            if move_positions:
                for species in ptcl:
                    species.halfpush_x()
            # Get the charge density at t = (n+1) dt
            self.deposit('rho_next')

            # Correct the currents (requires rho at t = (n+1) dt )
            if correct_currents:
                fld.correct_currents()

            # Damp the fields in the guard cells
            self.comm.damp_guard_EB( fld.interp )
            # Get the exchanged and/or damped fields
            fld.interp2spect('E')
            fld.interp2spect('B')
            # Get the fields E and B on the spectral grid at t = (n+1) dt
            fld.push( ptcl_feedback, use_true_rho )
            if correct_divE:
                fld.correct_divE()
            # Get the fields E and B on the interpolation grid at t = (n+1) dt
            fld.spect2interp('E')
            fld.spect2interp('B')

            # Increment the global time and iteration
            self.time += self.dt
            self.iteration += 1

        # Receive simulation data from GPU (if CUDA is used)
        if self.use_cuda:
            receive_data_from_gpu(self)

        # Print the measured time taken by the PIC cycle
        measured_duration = time.time() - measured_start
        if show_progress and (self.comm.rank==0):
            print('\n Time taken by the loop: %.1f s\n' %measured_duration)

    def deposit( self, fieldtype ):
        """
        Deposit the charge or the currents to the interpolation
        grid and then to the spectral grid.

        Parameters:
        ------------
        fieldtype: str
            The designation of the spectral field that
            should be changed by the deposition
            Either 'rho_prev', 'rho_next' or 'J'
        """
        # Shortcut
        fld = self.fld

        # Deposit charge or currents on the interpolation grid
        # Charge
        if fieldtype in ['rho_prev', 'rho_next']:
            fld.erase('rho')
            for species in self.ptcl:
                species.deposit( fld, 'rho' )
            fld.divide_by_volume('rho')
            # Exchange the charge density of the guard cells between domains
            self.comm.exchange_fields(fld.interp, 'rho')
        # Currents
        elif fieldtype == 'J':
            fld.erase('J')
            for species in self.ptcl:
                species.deposit( fld, 'J' )
            fld.divide_by_volume('J')
            # Exchange the current of the guard cells between domains
            self.comm.exchange_fields(fld.interp, 'J')
        else:
            raise ValueError('Unknown fieldtype: %s' %fieldtype)

        # Get the charge or currents on the spectral grid
        fld.interp2spect( fieldtype )
        if self.filter_currents:
            fld.filter_spect( fieldtype )


def progression_bar(i, Ntot, Nbars=60, char='-'):
    "Shows a progression bar with Nbars"
    nbars = int( (i+1)*1./Ntot*Nbars )
    sys.stdout.write('\r[' + nbars*char )
    sys.stdout.write((Nbars-nbars)*' ' + ']')
    sys.stdout.write(' %d/%d' %(i,Ntot))
    sys.stdout.flush()

def adapt_to_grid( x, p_xmin, p_xmax, p_nx, ncells_empty=0 ):
    """
    Adapt p_xmin and p_xmax, so that they fall exactly on the grid x
    Return the total number of particles, assuming p_nx particles
    per gridpoint

    Parameters
    ----------
    x: 1darray
        The positions of the gridpoints along the x direction

    p_xmin, p_xmax: float
        The minimal and maximal position of the particles
        These may not fall exactly on the grid

    p_nx: int
        Number of particle per gridpoint

    ncells_empty: int
        Number of empty cells at the righthand side of the box
        (Typically used when using a moving window)

    Returns
    -------
    A tuple with:
       - p_xmin: a float that falls exactly on the grid
       - p_xmax: a float that falls exactly on the grid
       - Npx: the total number of particles
    """

    # Find the max and the step of the array
    xmin = x.min()
    xmax = x.max()
    dx = x[1] - x[0]

    # Do not load particles below the lower bound of the box
    if p_xmin < xmin - 0.5*dx:
        p_xmin = xmin - 0.5*dx
    # Do not load particles in the two last upper cells
    # (This is because the charge density may extend over these cells
    # when it is smoothed. If particles are loaded closer to the right
    # boundary, this extended charge density can wrap around and appear
    # at the left boundary.)
    if p_xmax > xmax + (0.5-ncells_empty)*dx:
        p_xmax = xmax + (0.5-ncells_empty)*dx

    # Find the gridpoints on which the particles should be loaded
    x_load = x[ ( x > p_xmin ) & ( x < p_xmax ) ]
    # Deduce the total number of particles
    Npx = len(x_load) * p_nx
    # Reajust p_xmin and p_xmanx so that they match the grid
    if Npx > 0:
        p_xmin = x_load.min() - 0.5*dx
        p_xmax = x_load.max() + 0.5*dx

    return( p_xmin, p_xmax, Npx )<|MERGE_RESOLUTION|>--- conflicted
+++ resolved
@@ -101,8 +101,8 @@
         v_galilean : float, optional
             The velocity of a galilean moving frame,
             in which the Maxwell equations are solved or
-            the velocity of the comoving current assumption 
-        
+            the velocity of the comoving current assumption
+
         comoving_current : bool, optional
             Wether the comoving current assumption is used for the
             PSATD algorithm. In this case, the current is assumend to
@@ -136,7 +136,7 @@
         # Register galilean frame velocity
         self.v_galilean = v_galilean
         # Register if the comoving current assumption should be used
-        # In this case, v_galilean is forced to zero for the Particles. 
+        # In this case, v_galilean is forced to zero for the Particles.
         self.comoving_current = comoving_current
 
         # When running the simulation in a boosted frame, convert the arguments
@@ -155,7 +155,7 @@
               self.comm.divide_into_domain(zmin, zmax, p_zmin, p_zmax)
 
         # Initialize the field structure
-        self.fld = Fields( Nz, zmax, Nr, rmax, Nm, dt, 
+        self.fld = Fields( Nz, zmax, Nr, rmax, Nm, dt,
                            n_order=n_order, v_galilean = self.v_galilean,
                            comoving_current = self.comoving_current,
                            zmin=zmin, use_cuda=self.use_cuda )
@@ -173,32 +173,20 @@
             Particles( q=-e, m=m_e, n=n_e, Npz=Npz, zmin=p_zmin,
                        zmax=p_zmax, Npr=Npr, rmin=p_rmin, rmax=p_rmax,
                        Nptheta=p_nt, dt=dt, dens_func=dens_func,
-<<<<<<< HEAD
-                       v_galilean=self.v_galilean*(1-self.comoving_current), 
-                       use_cuda=self.use_cuda, uz_m=uz_m,
-=======
-                       v_galilean=self.v_galilean,
+                       v_galilean=self.v_galilean, uz_m=uz_m,
                        comoving_current=self.comoving_current,
                        use_cuda=self.use_cuda,
->>>>>>> 285b14e9
                        grid_shape=grid_shape) ]
         if initialize_ions :
             self.ptcl.append(
                 Particles(q=e, m=m_p, n=n_e, Npz=Npz, zmin=p_zmin,
                           zmax=p_zmax, Npr=Npr, rmin=p_rmin, rmax=p_rmax,
                           Nptheta=p_nt, dt=dt, dens_func=dens_func,
-<<<<<<< HEAD
-                          v_galilean=self.v_galilean*(1-self.comoving_current),
-                          use_cuda=self.use_cuda, uz_m=uz_m,
-                          grid_shape=grid_shape) )
-
-=======
-                          v_galilean=self.v_galilean,
-                          comoving_current=self.comoving_current, 
+                          v_galilean=self.v_galilean, uz_m=uz_m,
+                          comoving_current=self.comoving_current,
                           use_cuda=self.use_cuda,
                           grid_shape=grid_shape ) )
-        
->>>>>>> 285b14e9
+
         # Register the number of particles per cell along z, and dt
         # (Necessary for the moving window)
         self.dt = dt
@@ -266,7 +254,7 @@
             Whether to correct the divergence of E in spectral space
 
         use_true_rho: bool, optional
-            Wether to use the true rho deposited on the grid for the 
+            Wether to use the true rho deposited on the grid for the
             field push or not. (requires initialize_ions = True)
 
         move_positions: bool, optional
